import os
import time
from contextlib import contextmanager
from typing import Any, Dict, List, Optional, Tuple
<<<<<<< HEAD

try:
    import pymysql  # type: ignore
except Exception:  # pragma: no cover
    pymysql = None  # type: ignore
=======
import pymysql
from utils.formatters import copper_to_gsc
# --- PyMySQL import with safe fallback (for test envs without pymysql) ---
try:
    import pymysql  # type: ignore
except Exception:  # pragma: no cover - fallback for environments without pymysql
    class _DummyPyMysql:  # minimal stub to satisfy references in code/tests
        class cursors:
            DictCursor = dict

        @staticmethod
        def connect(*args, **kwargs):  # type: ignore[empty-body]
            raise RuntimeError("pymysql not installed")

    pymysql = _DummyPyMysql()  # type: ignore

# --- Optional formatter imports (provide fallbacks if module is absent) ---
try:
    from utils.formatter import format_gold, wrap_response
except Exception:
    def format_gold(copper: int) -> str:
        # Very small fallback; replace if you have kpi.copper_to_gold_s
        try:
            from ac_metrics import copper_to_gold_s  # lazy import to avoid cycles
            return copper_to_gold_s(int(copper))
        except Exception:
            g, rem = divmod(int(copper), 10000)
            s, c = divmod(rem, 100)
            return f"{g}g {s}s {c}c"

    def wrap_response(title: str, content: str) -> str:
        return f"**{title}**\n{content}"

>>>>>>> 34f664c5


DB_HOST = os.getenv("DB_HOST", "127.0.0.1")
DB_PORT = int(os.getenv("DB_PORT", "3306"))
DB_USER = os.getenv("DB_USER", "")
DB_PASS = os.getenv("DB_PASS", "")
DB_AUTH = os.getenv("DB_AUTH_DB", os.getenv("DB_AUTH", "auth"))
DB_CHAR = os.getenv("DB_CHAR_DB", os.getenv("DB_CHAR", "characters"))
DB_WORLD = os.getenv("DB_WORLD_DB", os.getenv("DB_WORLD", "world"))

TTL_HOT = int(os.getenv("METRICS_TTL_SECONDS", "8"))

DICT = pymysql.cursors.DictCursor if pymysql else None
_cache: Dict[Any, Dict[str, Any]] = {}
# Track whether the last cache access was a hit for external logging.
last_cache_hit: bool = False

MAX_LEVEL_ROWS = 80
MAX_ARENA_ROWS = 100


def _cache_get(key):
    global last_cache_hit
    hit = _cache.get(key)
    if not hit:
        last_cache_hit = False
        return None
    if time.time() - hit["ts"] > hit["ttl"]:
        _cache.pop(key, None)
        last_cache_hit = False
        return None
    last_cache_hit = True
    return hit["val"]


def _cache_set(key, val, ttl=TTL_HOT):
    global last_cache_hit
    _cache[key] = {"val": val, "ts": time.time(), "ttl": ttl}
    last_cache_hit = False


@contextmanager
def conn(dbname: str):
    if pymysql is None:
        raise RuntimeError("pymysql is required for database access")
    cn = pymysql.connect(
        host=DB_HOST,
        port=DB_PORT,
        user=DB_USER,
        password=DB_PASS,
        database=dbname,
        autocommit=True,
        cursorclass=DICT,
        charset="utf8mb4",
    )
    try:
        yield cn
    finally:
        cn.close()


def _has_table(dbname: str, table: str) -> bool:
    key = f"has:{dbname}:{table}"
    memo = _cache_get(key)
    if memo is not None:
        return memo
    q = (
        "SELECT COUNT(*) AS n FROM information_schema.tables "
        "WHERE table_schema=%s AND table_name=%s"
    )
    with conn("information_schema") as c, c.cursor() as cur:
        cur.execute(q, (dbname, table))
        ok = cur.fetchone()["n"] > 0
    _cache_set(key, ok, ttl=60)
    return ok


def copper_to_gold_s(copper: int) -> str:
    """Backwards-compatible helper using :func:`format_gold`."""
    return format_gold(copper)


def kpi_players_online() -> int:
    key = "kpi:online"
    memo = _cache_get(key)
    if memo is not None:
        return memo
    if _has_table(DB_CHAR, "character_online"):
        q = "SELECT COUNT(*) AS n FROM character_online"
        with conn(DB_CHAR) as c, c.cursor() as cur:
            cur.execute(q)
            n = int(cur.fetchone()["n"])
    else:
        q = "SELECT COUNT(*) AS n FROM characters WHERE online = 1"
        with conn(DB_CHAR) as c, c.cursor() as cur:
            cur.execute(q)
            n = int(cur.fetchone()["n"])
    _cache_set(key, n)
    return n


def kpi_totals() -> Dict[str, int]:
    key = "kpi:totals"
    memo = _cache_get(key)
    if memo is not None:
        return memo
    with conn(DB_CHAR) as c, c.cursor() as cur:
        cur.execute("SELECT COUNT(*) AS n FROM characters")
        total_chars = int(cur.fetchone()["n"])
    with conn(DB_AUTH) as c, c.cursor() as cur:
        cur.execute("SELECT COUNT(*) AS n FROM account")
        total_accounts = int(cur.fetchone()["n"])
    out = {"total_chars": total_chars, "total_accounts": total_accounts}
    _cache_set(key, out, ttl=30)
    return out


def kpi_level_distribution() -> List[Dict[str, int]]:
    key = "kpi:levels"
    memo = _cache_get(key)
    if memo is not None:
        return memo
    q = (
        "SELECT level, COUNT(*) AS n FROM characters "
        "GROUP BY level ORDER BY level LIMIT %s"
    )
    with conn(DB_CHAR) as c, c.cursor() as cur:
        cur.execute(q, (MAX_LEVEL_ROWS,))
        rows = cur.fetchall()
    _cache_set(key, rows)
    return rows


def kpi_top_gold(limit: int = 10) -> List[Dict[str, Any]]:
    q = (
        "SELECT name, level, money FROM characters "
        "ORDER BY money DESC LIMIT %s"
    )
    with conn(DB_CHAR) as c, c.cursor() as cur:
        cur.execute(q, (limit,))
        return cur.fetchall()


def kpi_guild_activity(days: int = 14, limit: int = 10) -> List[Dict[str, Any]]:
    q = (
        """
    SELECT g.name AS guild, COUNT(*) AS active_members
    FROM guild_member gm
    JOIN characters c ON c.guid = gm.guid
    JOIN guild g ON g.guildid = gm.guildid
    WHERE FROM_UNIXTIME(c.logout_time) >= NOW() - INTERVAL %s DAY
    GROUP BY g.name
    ORDER BY active_members DESC
    LIMIT %s
    """
    )
    with conn(DB_CHAR) as c, c.cursor() as cur:
        cur.execute(q, (days, limit))
        return cur.fetchall()


def kpi_auction_hot_items(limit: int = 10) -> List[Dict[str, Any]]:
    """Top auction items with summary stats and 24h delta.

    Returns aggregated listings, total and average buyout/bid, unique sellers,
    and the delta in listings versus a cached 24h snapshot. Item names are
    joined from the world database when available.
    """

    cache_key = f"kpi:ah_hot:{limit}"
    memo = _cache_get(cache_key)
    if memo is not None:
        return memo

    q_join = f"""
    SELECT a.item_template,
           COUNT(*) AS listings,
           SUM(a.buyoutprice) AS total_buyout,
           SUM(a.startbid)  AS total_bid,
           AVG(a.buyoutprice) AS avg_buyout,
           COUNT(DISTINCT a.owner) AS sellers,
           COALESCE(MIN(wt.name), CONCAT('Template ', a.item_template)) AS name
    FROM auctionhouse a
    LEFT JOIN {DB_WORLD}.item_template wt ON wt.entry = a.item_template
    GROUP BY a.item_template
    ORDER BY listings DESC
    LIMIT %s
    """

    try:
        with conn(DB_CHAR) as c, c.cursor() as cur:
            cur.execute(q_join, (limit,))
            rows = cur.fetchall()
    except Exception:
        q_fallback = """
        SELECT a.item_template,
               COUNT(*) AS listings,
               SUM(a.buyoutprice) AS total_buyout,
               SUM(a.startbid)  AS total_bid,
               AVG(a.buyoutprice) AS avg_buyout,
               COUNT(DISTINCT a.owner) AS sellers
        FROM auctionhouse a
        GROUP BY a.item_template
        ORDER BY listings DESC
        LIMIT %s
        """
        with conn(DB_CHAR) as c, c.cursor() as cur:
            cur.execute(q_fallback, (limit,))
            rows = cur.fetchall()
        for r in rows:
            r["name"] = f"Template {r['item_template']}"

    snap = _cache.get("ah_hot_snapshot")
    snap_data: Dict[int, int] = {}
    if snap and time.time() - snap["ts"] <= 86400:
        snap_data = snap["val"]

    for r in rows:
        prev = int(snap_data.get(r["item_template"], 0))
        r["delta_24h"] = int(r["listings"]) - prev

    if not snap or time.time() - snap["ts"] > 86400:
        _cache_set(
            "ah_hot_snapshot",
            {r["item_template"]: int(r["listings"]) for r in rows},
            ttl=86400 * 2,
        )

    _cache_set(cache_key, rows)
    return rows


def kpi_auction_count() -> int:
    """Total number of rows in auctionhouse (active auctions)."""
    q = "SELECT COUNT(*) AS n FROM auctionhouse"
    with conn(DB_CHAR) as c, c.cursor() as cur:
        cur.execute(q)
        row = cur.fetchone()
        try:
            return int(row["n"]) if row is not None else 0
        except Exception:
            return 0


def kpi_arena_rating_distribution(limit_rows: Optional[int] = None) -> List[Dict[str, Any]]:
    limit = int(limit_rows) if limit_rows else MAX_ARENA_ROWS
    if limit > MAX_ARENA_ROWS:
        limit = MAX_ARENA_ROWS
    q = (
        "SELECT rating, COUNT(*) AS teams FROM arena_team "
        "GROUP BY rating ORDER BY rating DESC LIMIT %s"
    )
    with conn(DB_CHAR) as c, c.cursor() as cur:
        cur.execute(q, (limit,))
        rows = cur.fetchall()
    return rows


def kpi_arena_distribution(limit_rows: Optional[int] = None) -> List[Dict[str, Any]]:
    """Arena team counts per rating and bracket."""
    q = (
        """
    SELECT type AS bracket, rating, COUNT(*) AS teams
    FROM arena_team
    GROUP BY type, rating
    ORDER BY rating DESC
    """
    )
    with conn(DB_CHAR) as c, c.cursor() as cur:
        cur.execute(q)
        rows = cur.fetchall()
    return rows[:limit_rows] if limit_rows else rows


def kpi_profession_counts(skill_id: int, min_value: int = 300) -> int:
    q = (
        """
    SELECT COUNT(DISTINCT guid) AS count_chars
    FROM character_skills
    WHERE skill = %s AND value >= %s
    """
    )
    with conn(DB_CHAR) as c, c.cursor() as cur:
        cur.execute(q, (skill_id, min_value))
        return int(cur.fetchone()["count_chars"]) or 0


def kpi_bans_today() -> int:
    q = (
        """
    SELECT COUNT(*) AS n
    FROM account_banned
    WHERE FROM_UNIXTIME(ban_date) >= CURDATE() AND active = 1
    """
    )
    with conn(DB_AUTH) as c, c.cursor() as cur:
        cur.execute(q)
        return int(cur.fetchone()["n"]) or 0


def kpi_find_characters(name_query: str, limit: int = 10) -> List[Dict[str, Any]]:
    """Find characters by name (case-insensitive, partial match). Returns basic fields and guild name if available."""
    if not name_query:
        return []
    # Build LIKE pattern safely via parameters
    like = f"%{name_query}%"
    q = (
        """
    SELECT c.guid, c.name, c.level, c.class, c.race, c.gender, c.online,
           g.name AS guild
    FROM characters c
    LEFT JOIN guild_member gm ON gm.guid = c.guid
    LEFT JOIN guild g ON g.guildid = gm.guildid
    WHERE c.name LIKE %s
    ORDER BY c.level DESC, c.name ASC
    LIMIT %s
    """
    )
    with conn(DB_CHAR) as cn, cn.cursor() as cur:
        cur.execute(q, (like, int(limit)))
        return cur.fetchall()


def kpi_summary_text() -> str:
    online = kpi_players_online()
    totals = kpi_totals()
    arena = kpi_arena_rating_distribution(limit_rows=5)
    topgold = kpi_top_gold(limit=3)
    lines = [
        wrap_response("Online now", str(online)),
        wrap_response("Characters", str(totals['total_chars'])),
        wrap_response("Accounts", str(totals['total_accounts'])),
    ]
    if arena:
        head = ", ".join(f"{r['rating']}: {r['teams']}" for r in arena[:5])
        lines.append(wrap_response("Arena (top buckets)", head))
    if topgold:
        tg = " | ".join(
            f"{r['name']} (Lv {r['level']}): {copper_to_gsc(r['money'])}" for r in topgold
        )
        lines.append(wrap_response("Top gold", tg))
    return "\n".join(lines)


def kpi_summary_json() -> str:
    import json

    return json.dumps(
        {
            "online": kpi_players_online(),
            "totals": kpi_totals(),
            "arena_top": kpi_arena_rating_distribution(limit_rows=5),
            "top_gold": kpi_top_gold(limit=3),
            "levels": kpi_level_distribution(),
        },
        ensure_ascii=False,
    )<|MERGE_RESOLUTION|>--- conflicted
+++ resolved
@@ -2,13 +2,11 @@
 import time
 from contextlib import contextmanager
 from typing import Any, Dict, List, Optional, Tuple
-<<<<<<< HEAD
 
 try:
     import pymysql  # type: ignore
 except Exception:  # pragma: no cover
     pymysql = None  # type: ignore
-=======
 import pymysql
 from utils.formatters import copper_to_gsc
 # --- PyMySQL import with safe fallback (for test envs without pymysql) ---
@@ -42,7 +40,6 @@
     def wrap_response(title: str, content: str) -> str:
         return f"**{title}**\n{content}"
 
->>>>>>> 34f664c5
 
 
 DB_HOST = os.getenv("DB_HOST", "127.0.0.1")

--- conflicted
+++ resolved
@@ -2,11 +2,8 @@
 import time
 from contextlib import contextmanager
 from typing import Any, Dict, List, Optional, Tuple
-
-<<<<<<< HEAD
 import pymysql
 from utils.formatters import copper_to_gsc
-=======
 # --- PyMySQL import with safe fallback (for test envs without pymysql) ---
 try:
     import pymysql  # type: ignore
@@ -39,7 +36,6 @@
         return f"**{title}**\n{content}"
 
 
->>>>>>> 11fa4df4
 
 DB_HOST = os.getenv("DB_HOST", "127.0.0.1")
 DB_PORT = int(os.getenv("DB_PORT", "3306"))
@@ -113,14 +109,11 @@
     return ok
 
 
-<<<<<<< HEAD
-=======
 def copper_to_gold_s(copper: int) -> str:
     """Backwards-compatible helper using :func:`format_gold`."""
     return format_gold(copper)
 
 
->>>>>>> 11fa4df4
 def kpi_players_online() -> int:
     key = "kpi:online"
     memo = _cache_get(key)
@@ -368,11 +361,7 @@
         lines.append(wrap_response("Arena (top buckets)", head))
     if topgold:
         tg = " | ".join(
-<<<<<<< HEAD
             f"{r['name']} (Lv {r['level']}): {copper_to_gsc(r['money'])}" for r in topgold
-=======
-            f"{r['name']} (Lv {r['level']}): {format_gold(r['money'])}" for r in topgold
->>>>>>> 11fa4df4
         )
         lines.append(wrap_response("Top gold", tg))
     return "\n".join(lines)

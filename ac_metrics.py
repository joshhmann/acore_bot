--- conflicted
+++ resolved
@@ -3,27 +3,37 @@
 from contextlib import contextmanager
 from typing import Any, Dict, List, Optional, Tuple
 
+# --- PyMySQL import with safe fallback (for test envs without pymysql) ---
 try:
-<<<<<<< HEAD
-    import pymysql
-except Exception:  # pragma: no cover - allow module import without pymysql
-    class _Dummy:
-        class cursors:
-            DictCursor = object
-    pymysql = _Dummy()  # type: ignore
-=======
     import pymysql  # type: ignore
-except Exception:  # pragma: no cover - fallback for test envs without pymysql
-    class _DummyPyMysql:  # minimal stub
+except Exception:  # pragma: no cover - fallback for environments without pymysql
+    class _DummyPyMysql:  # minimal stub to satisfy references in code/tests
         class cursors:
             DictCursor = dict
 
-        def connect(self, *args, **kwargs):  # type: ignore[empty-body]
+        @staticmethod
+        def connect(*args, **kwargs):  # type: ignore[empty-body]
             raise RuntimeError("pymysql not installed")
 
     pymysql = _DummyPyMysql()  # type: ignore
-from utils.formatter import format_gold, wrap_response
->>>>>>> 1d1d5424
+
+# --- Optional formatter imports (provide fallbacks if module is absent) ---
+try:
+    from utils.formatter import format_gold, wrap_response
+except Exception:
+    def format_gold(copper: int) -> str:
+        # Very small fallback; replace if you have kpi.copper_to_gold_s
+        try:
+            from ac_metrics import copper_to_gold_s  # lazy import to avoid cycles
+            return copper_to_gold_s(int(copper))
+        except Exception:
+            g, rem = divmod(int(copper), 10000)
+            s, c = divmod(rem, 100)
+            return f"{g}g {s}s {c}c"
+
+    def wrap_response(title: str, content: str) -> str:
+        return f"**{title}**\n{content}"
+
 
 
 DB_HOST = os.getenv("DB_HOST", "127.0.0.1")

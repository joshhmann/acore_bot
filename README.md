acore-bot (Discord + SOAP)

Simple Discord bot for AzerothCore that uses SOAP to:

- Create accounts via a private modal: `/wowregister`
- Show server status with an embed: `/wowstatus`
- Change account password via a private modal: `/wowchangepass`
- Show online player count: `/wowonline`
- Bot presence shows Online/Offline with player count
- Sends a message when the server goes offline/online
 - Unified chat command: `/wowask` (uses configured LLM provider)
- Optional auto-replies: Respond to chatter in a channel using Ollama
  - Built-in helpful replies: server status, how to connect, register, reset password
  - Vision (optional): Ask about images via `/wowaskimg` or by posting an image (auto-reply)
  - Knowledge base: Search 3.3.5a cheatsheet via `/wowkb` and `/wowkb_show`
  - RAG (optional): Answers use local KB + server info as context
  - Curated docs: Drop `.md`/`.txt` in `docs/`, search via `/wowdocs`
  - Metrics (DB): Realm KPIs via `/wowkpi`, `/wowlevels`, `/wowgold_top`, `/wowguilds`, `/wowah_hot`, `/wowarena`, `/wowprof`
  - Images (provider-dependent): `/wowimage` (txt2img), `/wowupscale` (upscale)

Requirements

- Python 3.10+
- A Discord application/bot token
- AzerothCore worldserver with SOAP enabled and reachable from where this bot runs

Setup

1) Create a Discord Bot and invite it to your guild with the applications.commands scope.
2) Ensure worldserver SOAP is enabled and credentials are configured. Verify with curl:

   curl -v \
     -H "Content-Type: text/xml" \
     -H "Authorization: Basic BASE64_SOAPUSER:SOAPPASS" \
     --data '<SOAP-ENV:Envelope xmlns:SOAP-ENV="http://schemas.xmlsoap.org/soap/envelope/"><SOAP-ENV:Body><ns1:executeCommand xmlns:ns1="urn:AC"><command>.server info</command></ns1:executeCommand></SOAP-ENV:Body></SOAP-ENV:Envelope>' \
     http://HOST:7878/

   You should receive an XML response containing the command output.

3) Create a `.env` file (do not commit secrets):

   DISCORD_TOKEN=your_discord_bot_token
   SOAP_HOST=127.0.0.1
   SOAP_PORT=7878
   SOAP_USER=soap_username
   SOAP_PASS=soap_password
   # Optional: restrict the bot to a guild/channel
   ALLOWED_GUILD_ID=0
   ALLOWED_CHANNEL_ID=0
   # Optional: poll interval for status presence/notifications
   STATUS_POLL_SECONDS=30
   # Optional: load public info/FAQs from a file
   SERVER_INFO_FILE=server_info.json
   KB_FILE=kb.json
   # Curated documents directory (markdown/text)
   DOCS_DIR=docs
   # Optional: Retrieval-Augmented Generation (context for better answers)
   RAG_ENABLED=true
   RAG_TOPK=3
   RAG_MAX_CHARS=3000
   RAG_MIN_SCORE=10
<<<<<<< HEAD
   RAG_MAX_CHARS=3000
   RAG_IN_AUTOREPLY=true
=======
>>>>>>> e9fd640f
   # Optional: enable Ollama chat
   OLLAMA_ENABLED=true
   OLLAMA_HOST=http://127.0.0.1:11434
   OLLAMA_MODEL=llama3
   # Optional: respond to chatter in a text channel (requires Message Content intent in Discord Dev Portal)
   OLLAMA_AUTO_REPLY=true
   # Optional: default persona and memory
   OLLAMA_SYSTEM_PROMPT=You are WowSlumsBot, a concise, friendly assistant focused on AzerothCore and WoW.
   OLLAMA_HISTORY_TURNS=4
   # Optional: persist chat memory and personas across restarts
   CHAT_HISTORY_FILE=chat_history.json
   # Optional: helpful links for FAQ replies
   REALMLIST_HOST=set realmlist logon.yourserver.com
   WEBSITE_URL=https://yourserver.com
   DOWNLOAD_URL=https://yourserver.com/download
   SUPPORT_URL=https://discord.gg/yourserver
   # Optional: vision support (use a vision-capable model like llava)
   OLLAMA_VISION_ENABLED=true
   # Optional: enable tool-based server insights
   OLLAMA_TOOLS_ENABLED=true
   # Optional: per-user QPS limit for tool queries
   INSIGHTS_QPS=5

Ollama

- Install Ollama and run the server: `ollama serve`
- Pull a model, e.g.: `ollama pull llama3`
- Ensure `OLLAMA_ENABLED=true` and the host/model match your setup.
- Use `/wowask prompt: "..."` to chat. Replies are ephemeral to reduce noise.
 - Vision: Use a vision-capable model (e.g., `llava:13b`). Enable `OLLAMA_VISION_ENABLED=true` and then use `/wowaskimg` or post an image in the allowed channel. The bot attaches images to the model request.

Auto-reply to chatter

- Enable `OLLAMA_AUTO_REPLY=true` to make the bot respond to messages.
- If `ALLOWED_CHANNEL_ID` is set, bot replies to all messages in that channel.
- If not set, bot only replies when it is mentioned to avoid spam.
- You must enable the “Message Content Intent” for your bot in the Discord Developer Portal and re-invite if needed.
 - If vision is enabled, posting an image in the allowed channel will make the bot describe it (or answer your caption).

Persona and memory

- Default persona is set with `OLLAMA_SYSTEM_PROMPT`.
- Adjust per-server at runtime: `/wowpersona_set "Speak like a goblin engineer."`
- Show current persona: `/wowpersona_show`
- The bot keeps the last `OLLAMA_HISTORY_TURNS` exchanges per channel to maintain context.
- Memory and per-server persona persist to `CHAT_HISTORY_FILE`.
- Clear history for a channel: `/wowclearhistory`

Install & Run

- Using venv + pip:

  python -m venv .venv
  .venv/bin/pip install -U pip
  .venv/bin/pip install -r <(python - <<'PY'\nimport tomllib,sys;d=tomllib.load(open('pyproject.toml','rb'));print('\n'.join(d['project']['dependencies']))\nPY)
  .venv/bin/python bot.py

  On Windows PowerShell, adapt paths: `.venv\\Scripts\\python.exe bot.py`.

Slash Commands

- /wowregister: Opens a private modal to create a game account.
- /wowstatus: Shows an embed with uptime, build, online counts, and update diffs.
- /wowchangepass: Opens a private modal to change a game account password.
- /wowonline: Quick online player count.
- /wowhelp: Helpful info (commands, connect, reset password).
- /wowdownload: Returns the configured client download link.
 - /wowkb: Search the local knowledge base for WoW 3.3.5a tips.
 - /wowkb_show: Show a specific KB entry by id.
 - /wowkb_reload: Reload KB from JSON or YAML.
 - /wowdocs_reload: Reload curated docs from the docs directory.
 - /wowautoreply_on|off|show: Toggle/show auto-replies per server.
 - /wowkpi: Realm snapshot (online, totals, arena buckets, top gold)
 - /wowlevels: Level distribution
 - /wowgold_top [limit]: Richest characters
 - /wowguilds [days] [limit]: Active guilds
 - /wowah_hot [limit]: Auction hot items
 - /wowarena [top]: Arena rating distribution
 - /wowprof [skill_id] [min_value]: Profession counts
 - /wowfind_char [name] [limit]: Search for characters by name
 - /health: Bot health ping
 - /wowimage: Generate an image (if provider supports).
 - /wowupscale: Upscale an image (if provider supports).

Notes

- The bot syncs slash commands to a single guild instantly if `ALLOWED_GUILD_ID` is set; otherwise global commands are synced (may take up to an hour to propagate).
- The bot enforces a simple per-user rate limit to avoid SOAP spam.
- Keep `.env` out of source control; rotate tokens if they were exposed.

Knowledge base

- Populate `kb.json` with entries of the form: { id, title, tags[], text }.
- Search with `/wowkb query:"addons"` or `/wowkb query:"realmlist"`.
- Show full content with `/wowkb_show id:<id>`.
- Hot-reload with `/wowkbreload` (Manage Server required).

RAG (local retrieval)

- When `RAG_ENABLED=true`, the bot augments Ollama with snippets from `kb.json` and `server_info.json`.
- It selects top `RAG_TOPK` entries that match the user’s query and adds them to the system prompt (up to `RAG_MAX_CHARS`).
- This improves accuracy for 3.3.5a questions without needing internet access.

Curated documents

- Put `.md` or `.txt` files into the `docs/` directory. They are loaded at startup and chunked for search.
- PDFs are supported if `PyPDF2` is installed; add it to `pyproject.toml` or install manually.
- YAML docs are supported with `PyYAML`. A simple structure is:

  title: Dalaran Portals
  sections:
    - "Alliance portals are at the Silver Enclave..."
    - "Horde portals are at Sunreaver's Sanctuary..."
- Search: `/wowdocs query:"..."` shows top passages with ids; `/wowdocs_show id:<id>` shows the full passage.
- Reload docs without restart: `/wowdocs_reload` (Manage Server required).
- RAG: Top `RAG_TOPK` passages are automatically included as additional context when generating answers.

Server Insights
---------------

- Enable named queries such as realm KPIs or guild activity with `OLLAMA_TOOLS_ENABLED=true`.
- Results are cached for `METRICS_TTL_SECONDS` (default 8s) to avoid hammering the DB.
- A simple per-user rate limiter enforces `INSIGHTS_QPS` queries per second.
- RAG settings (`RAG_*`, e.g. `RAG_IN_AUTOREPLY`) control how KB snippets are injected.

DB-backed metrics
-----------------

- Enable DB access in `.env`:

  DB_ENABLED=true
  DB_HOST=127.0.0.1
  DB_PORT=3306
  DB_USER=acbot_ro
  DB_PASS=CHANGE_ME
  DB_AUTH_DB=auth
  DB_CHAR_DB=characters
  DB_WORLD_DB=world

- Create a read-only user (adjust DB names/host): see `sql/create_readonly_grants.sql`.
- See `docs/metrics.md` for schema notes and profession skill IDs.

 LLM provider selection

- Choose one provider using env:

  LLM_PROVIDER=ollama  # or arliai

- For Ollama, set `OLLAMA_*` values (host/model, etc.).
- For Arliai, set:

  ARLIAI_ENABLED=true
  ARLIAI_API_KEY=your_api_key
  ARLIAI_BASE_URL=https://api.arliai.com
  ARLIAI_TEXT_MODEL=TEXT_GENERATION_MODEL
  ARLIAI_IMAGE_MODEL=IMAGE_GENERATION_MODEL

- Unified commands:
  - `/wowask` uses the configured provider for text.
  - `/wowimage` and `/wowupscale` work when the provider supports them (Arliai). If unsupported, the bot replies with a helpful note.

Import Zygor Lua guides (optional)

- Use `zygor_import.py` to convert Zygor `.lua` guides into markdown files under `docs/zygor`.
- Examples:

  # Chunked markdown files (multiple files per guide)
  python zygor_import.py --src "/path/to/ZygorGuidesViewer" --mode md --out docs/zygor --tag Zygor --chunk 800

  # One file per guide (RagStore will chunk internally)
  python zygor_import.py --src "/path/to/ZygorGuidesViewer" --mode md-single --out docs/zygor --tag Zygor

  # Single KB YAML file (no docs files; point KB_FILE to this)
  python zygor_import.py --src "/path/to/ZygorGuidesViewer" --mode kb --out kb-zygor.yaml --tag Zygor --chunk 800

- After importing, run `/wowdocs_reload` and the bot will index these guides for search and RAG.
- Licensing: Ensure you have rights to use the guides. Do not commit proprietary content to a public repo.

YAML examples

- KB example: `kb-example.yaml` (use via `KB_FILE=kb-example.yaml`).
- Doc example: `docs/example.yaml`.

Web search (optional)

- If you want internet answers (Google/SerpAPI/DuckDuckGo), we can add a `/webask` command that fetches results and summarizes with citations. This requires API keys and enabling outbound HTTP on your host.

Server info file (optional)

- Set `SERVER_INFO_FILE=server_info.json` to load public data and FAQs.
- Example `server_info.json`:

  {
    "realmlist": "set realmlist logon.yourserver.com",
    "website": "https://yourserver.com",
    "download": "https://yourserver.com/download",
    "support": "https://discord.gg/yourserver",
    "faq": {
      "how do i connect": "Follow these steps to connect...",
      "reset password": "Use /wowchangepass to change or reset your game password."
    }
  }

- Reload at runtime with `/wowreloadinfo` (requires Manage Server permission).
- Built-in replies (help/connect/status) prefer values from this file, falling back to env vars.<|MERGE_RESOLUTION|>--- conflicted
+++ resolved
@@ -59,11 +59,7 @@
    RAG_TOPK=3
    RAG_MAX_CHARS=3000
    RAG_MIN_SCORE=10
-<<<<<<< HEAD
-   RAG_MAX_CHARS=3000
    RAG_IN_AUTOREPLY=true
-=======
->>>>>>> e9fd640f
    # Optional: enable Ollama chat
    OLLAMA_ENABLED=true
    OLLAMA_HOST=http://127.0.0.1:11434

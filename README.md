acore-bot (Discord + SOAP)

Simple Discord bot for AzerothCore that uses SOAP to:

- Create accounts via a private modal: `/wowregister`
- Show server status with an embed: `/wowstatus`
- Change account password via a private modal: `/wowchangepass`
- Show online player count: `/wowonline`
- Bot presence shows Online/Offline with player count
- Sends a message when the server goes offline/online
 - Unified chat command: `/wowask` (uses configured LLM provider)
- Optional auto-replies: Respond to chatter in a channel using Ollama
  - Built-in helpful replies: server status, how to connect, register, reset password
  - Vision (optional): Ask about images via `/wowaskimg` or by posting an image (auto-reply)
  - Knowledge base: Search 3.3.5a cheatsheet via `/wowkb` and `/wowkb_show`
  - RAG (optional): Answers use local KB + server info as context
  - Curated docs: Drop `.md`/`.txt` in `docs/`, search via `/wowdocs`
  - Metrics (DB): Realm KPIs via `/wowkpi`, `/wowlevels`, `/wowgold_top`, `/wowguilds`, `/wowactive_guilds`, `/wowah_hot`, `/wowarena`, `/wowprof`
  - Images (provider-dependent): `/wowimage` (txt2img), `/wowupscale` (upscale)

Requirements

- Python 3.10+
- A Discord application/bot token
- AzerothCore worldserver with SOAP enabled and reachable from where this bot runs

Setup

1) Create a Discord Bot and invite it to your guild with the applications.commands scope.
2) Ensure worldserver SOAP is enabled and credentials are configured. Verify with curl:

   curl -v \
     -H "Content-Type: text/xml" \
     -H "Authorization: Basic BASE64_SOAPUSER:SOAPPASS" \
     --data '<SOAP-ENV:Envelope xmlns:SOAP-ENV="http://schemas.xmlsoap.org/soap/envelope/"><SOAP-ENV:Body><ns1:executeCommand xmlns:ns1="urn:AC"><command>.server info</command></ns1:executeCommand></SOAP-ENV:Body></SOAP-ENV:Envelope>' \
     http://HOST:7878/

   You should receive an XML response containing the command output.

3) Create a `.env` file (do not commit secrets):

   DISCORD_TOKEN=your_discord_bot_token
   SOAP_HOST=127.0.0.1
   SOAP_PORT=7878
   SOAP_USER=soap_username
   SOAP_PASS=soap_password
   # Optional: restrict the bot to a guild/channel
   ALLOWED_GUILD_ID=0
   ALLOWED_CHANNEL_ID=0
   # Optional: poll interval for status presence/notifications
   STATUS_POLL_SECONDS=30
   # Optional: load public info/FAQs from a file
   SERVER_INFO_FILE=server_info.json
   KB_FILE=kb.json
   # Curated documents directory (markdown/text)
   DOCS_DIR=docs
   # Optional: Retrieval-Augmented Generation (context for better answers)
   RAG_ENABLED=true
   RAG_TOPK=3
   RAG_MAX_CHARS=3000
   RAG_MIN_SCORE=10
   RAG_IN_AUTOREPLY=true
   # Optional: enable Ollama chat
   OLLAMA_ENABLED=true
   OLLAMA_HOST=http://127.0.0.1:11434
   OLLAMA_MODEL=llama3
   # Optional: respond to chatter in a text channel (requires Message Content intent in Discord Dev Portal)
   OLLAMA_AUTO_REPLY=true
   # Optional: default persona and memory
   OLLAMA_SYSTEM_PROMPT=You are WowSlumsBot, a concise, friendly assistant focused on AzerothCore and WoW.
   OLLAMA_HISTORY_TURNS=4
   # Optional: persist chat memory and personas across restarts
   CHAT_HISTORY_FILE=chat_history.json
   # Optional: helpful links for FAQ replies
   REALMLIST_HOST=set realmlist logon.yourserver.com
   WEBSITE_URL=https://yourserver.com
   DOWNLOAD_URL=https://yourserver.com/download
   SUPPORT_URL=https://discord.gg/yourserver
   # Optional: vision support (use a vision-capable model like llava)
   OLLAMA_VISION_ENABLED=true
   # Optional: enable tool-based server insights
   OLLAMA_TOOLS_ENABLED=true
   # Optional: per-user QPS limit for tool queries
   INSIGHTS_QPS=5

Ollama

- Install Ollama and run the server: `ollama serve`
- Pull a model, e.g.: `ollama pull llama3`
- Ensure `OLLAMA_ENABLED=true` and the host/model match your setup.
- Use `/wowask prompt: "..."` to chat. Replies are ephemeral to reduce noise.
 - Vision: Use a vision-capable model (e.g., `llava:13b`). Enable `OLLAMA_VISION_ENABLED=true` and then use `/wowaskimg` or post an image in the allowed channel. The bot attaches images to the model request.

Auto-reply to chatter

- Enable `OLLAMA_AUTO_REPLY=true` to make the bot respond to messages.
- If `ALLOWED_CHANNEL_ID` is set, bot replies to all messages in that channel.
- If not set, bot only replies when it is mentioned to avoid spam.
- You must enable the “Message Content Intent” for your bot in the Discord Developer Portal and re-invite if needed.
 - If vision is enabled, posting an image in the allowed channel will make the bot describe it (or answer your caption).

Persona and memory

- Default persona is set with `OLLAMA_SYSTEM_PROMPT`.
- Adjust per-server at runtime: `/wowpersona_set "Speak like a goblin engineer."`
- Show current persona: `/wowpersona_show`
- The bot keeps the last `OLLAMA_HISTORY_TURNS` exchanges per channel to maintain context.
- Memory and per-server persona persist to `CHAT_HISTORY_FILE`.
- Clear history for a channel: `/wowclearhistory`

Install & Run

- Using venv + pip:

  python -m venv .venv
  .venv/bin/pip install -U pip
  .venv/bin/pip install -r <(python - <<'PY'\nimport tomllib,sys;d=tomllib.load(open('pyproject.toml','rb'));print('\n'.join(d['project']['dependencies']))\nPY)
  .venv/bin/python bot.py

  On Windows PowerShell, adapt paths: `.venv\\Scripts\\python.exe bot.py`.

Slash Commands

- /wowregister: Opens a private modal to create a game account.
- /wowstatus: Shows an embed with uptime, build, online counts, and update diffs.
- /wowchangepass: Opens a private modal to change a game account password.
- /wowonline: Quick online player count.
- /wowhelp: Helpful info (commands, connect, reset password).
- /wowdownload: Returns the configured client download link.
 - /wowkb: Search the local knowledge base for WoW 3.3.5a tips.
 - /wowkb_show: Show a specific KB entry by id.
 - /wowkb_reload: Reload KB from JSON or YAML.
 - /wowdocs_reload: Reload curated docs from the docs directory.
 - /wowautoreply_on|off|show: Toggle/show auto-replies per server.
 - /wowkpi: Realm snapshot (online, totals, arena buckets, top gold)
 - /wowlevels: Level distribution
 - /wowgold_top [limit]: Richest characters
 - /wowguilds [days] [limit]: Active guilds
<<<<<<< HEAD
 - /wowactive_guilds [days] [limit]: Active guilds with cached delta
 - /wowah_hot [limit]: Auction hot items
=======
 - /wowah_hot [limit]: Auction hot items with totals and 24h delta
>>>>>>> d057a3a0
 - /wowarena [top]: Arena rating distribution
 - /wowprof skill_id:<name|id> [min_value=225]: Profession counts
 - /wowfind_char [name] [limit]: Search for characters by name
 - /health: Bot health ping
 - /wowimage: Generate an image (if provider supports).
 - /wowupscale: Upscale an image (if provider supports).

Notes

- The bot syncs slash commands to a single guild instantly if `ALLOWED_GUILD_ID` is set; otherwise global commands are synced (may take up to an hour to propagate).
- The bot enforces a simple per-user rate limit to avoid SOAP spam.
- Keep `.env` out of source control; rotate tokens if they were exposed.

Knowledge base

- Populate `kb.json` with entries of the form: { id, title, tags[], text }.
- Search with `/wowkb query:"addons"` or `/wowkb query:"realmlist"`.
- Show full content with `/wowkb_show id:<id>`.
- Hot-reload with `/wowkbreload` (Manage Server required).

RAG (local retrieval)

- When `RAG_ENABLED=true`, the bot augments Ollama with snippets from `kb.json` and `server_info.json`.
- It selects top `RAG_TOPK` entries that match the user’s query and adds them to the system prompt (up to `RAG_MAX_CHARS`).
- This improves accuracy for 3.3.5a questions without needing internet access.

Curated documents

- Put `.md` or `.txt` files into the `docs/` directory. They are loaded at startup and chunked for search.
- PDFs are supported if `PyPDF2` is installed; add it to `pyproject.toml` or install manually.
- YAML docs are supported with `PyYAML`. A simple structure is:

  title: Dalaran Portals
  sections:
    - "Alliance portals are at the Silver Enclave..."
    - "Horde portals are at Sunreaver's Sanctuary..."
- Search: `/wowdocs query:"..."` shows top passages with ids; `/wowdocs_show id:<id>` shows the full passage.
- Reload docs without restart: `/wowdocs_reload` (Manage Server required).
- RAG: Top `RAG_TOPK` passages are automatically included as additional context when generating answers.

Server Insights
---------------

- Enable named queries such as realm KPIs or guild activity with `OLLAMA_TOOLS_ENABLED=true`.
- Results are cached for `METRICS_TTL_SECONDS` (default 8s) to avoid hammering the DB.
- A simple per-user rate limiter enforces `INSIGHTS_QPS` queries per second.
- RAG settings (`RAG_*`, e.g. `RAG_IN_AUTOREPLY`) control how KB snippets are injected.

DB-backed metrics
-----------------

- Enable DB access in `.env`:

  DB_ENABLED=true
  DB_HOST=127.0.0.1
  DB_PORT=3306
  DB_USER=acbot_ro
  DB_PASS=CHANGE_ME
  DB_AUTH_DB=auth
  DB_CHAR_DB=characters
  DB_WORLD_DB=world

  - Create a read-only user (adjust DB names/host): see `sql/create_readonly_grants.sql`.
  - Verify the grants are read-only with:

    ```
    python scripts/verify_readonly_grants.py
    ```

  - See `docs/metrics.md` for schema notes and profession skill IDs.

 LLM provider selection

- Choose one provider using env:

  LLM_PROVIDER=ollama  # or arliai

- For Ollama, set `OLLAMA_*` values (host/model, etc.).
- For Arliai, set:

  ARLIAI_ENABLED=true
  ARLIAI_API_KEY=your_api_key
  ARLIAI_BASE_URL=https://api.arliai.com
  ARLIAI_TEXT_MODEL=TEXT_GENERATION_MODEL
  ARLIAI_IMAGE_MODEL=IMAGE_GENERATION_MODEL

- Unified commands:
  - `/wowask` uses the configured provider for text.
  - `/wowimage` and `/wowupscale` work when the provider supports them (Arliai). If unsupported, the bot replies with a helpful note.

Import Zygor Lua guides (optional)

- Use `zygor_import.py` to convert Zygor `.lua` guides into markdown files under `docs/zygor`.
- Examples:

  # Chunked markdown files (multiple files per guide)
  python zygor_import.py --src "/path/to/ZygorGuidesViewer" --mode md --out docs/zygor --tag Zygor --chunk 800

  # One file per guide (RagStore will chunk internally)
  python zygor_import.py --src "/path/to/ZygorGuidesViewer" --mode md-single --out docs/zygor --tag Zygor

  # Single KB YAML file (no docs files; point KB_FILE to this)
  python zygor_import.py --src "/path/to/ZygorGuidesViewer" --mode kb --out kb-zygor.yaml --tag Zygor --chunk 800

- After importing, run `/wowdocs_reload` and the bot will index these guides for search and RAG.
- Licensing: Ensure you have rights to use the guides. Do not commit proprietary content to a public repo.

YAML examples

- KB example: `kb-example.yaml` (use via `KB_FILE=kb-example.yaml`).
- Doc example: `docs/example.yaml`.

Web search (optional)

- If you want internet answers (Google/SerpAPI/DuckDuckGo), we can add a `/webask` command that fetches results and summarizes with citations. This requires API keys and enabling outbound HTTP on your host.

Server info file (optional)

- Set `SERVER_INFO_FILE=server_info.json` to load public data and FAQs.
- Example `server_info.json`:

  {
    "realmlist": "set realmlist logon.yourserver.com",
    "website": "https://yourserver.com",
    "download": "https://yourserver.com/download",
    "support": "https://discord.gg/yourserver",
    "faq": {
      "how do i connect": "Follow these steps to connect...",
      "reset password": "Use /wowchangepass to change or reset your game password."
    }
  }

- Reload at runtime with `/wowreloadinfo` (requires Manage Server permission).
- Built-in replies (help/connect/status) prefer values from this file, falling back to env vars.<|MERGE_RESOLUTION|>--- conflicted
+++ resolved
@@ -136,12 +136,8 @@
  - /wowlevels: Level distribution
  - /wowgold_top [limit]: Richest characters
  - /wowguilds [days] [limit]: Active guilds
-<<<<<<< HEAD
  - /wowactive_guilds [days] [limit]: Active guilds with cached delta
- - /wowah_hot [limit]: Auction hot items
-=======
  - /wowah_hot [limit]: Auction hot items with totals and 24h delta
->>>>>>> d057a3a0
  - /wowarena [top]: Arena rating distribution
  - /wowprof skill_id:<name|id> [min_value=225]: Profession counts
  - /wowfind_char [name] [limit]: Search for characters by name

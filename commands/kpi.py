import os, re, time, json, logging, io, csv
import discord
from discord import app_commands
from typing import Literal

import ac_metrics as kpi
from soap import SoapClient
import slum_queries as sq
from utils.tool_logging import tool_context

# Optional formatter helpers (fallbacks provided if module not present)
try:
    from utils.formatter import format_gold, normalize_item_name, wrap_response
except Exception:
    def format_gold(copper: int) -> str:
        # fallback to existing util if present, else simple formatter
        try:
            return kpi.copper_to_gold_s(copper)
        except Exception:
            g, rem = divmod(int(copper), 10000)
            s, c = divmod(rem, 100)
            return f"{g}g {s}s {c}c"

    def normalize_item_name(name: str) -> str:
        return str(name)

    def wrap_response(title: str, content: str) -> str:
        return f"**{title}**\n{content}"


async def _send_defer(itx: discord.Interaction):
    if not itx.response.is_done():
        await itx.response.defer(thinking=True, ephemeral=True)


log = logging.getLogger("acbot.kpi")


def _log_cmd(name: str, t0: float, rows: int | None = None, **extra):
    payload = {"cmd": name, "ms": int((time.time() - t0) * 1000)}
    if rows is not None:
        payload["rows"] = rows
    payload.update(extra)
    try:
        log.info(json.dumps(payload))
    except Exception:
        pass


async def _send_serialized(
    itx: discord.Interaction,
    data: object,
    fmt: Literal["json", "csv"],
    name: str,
) -> None:
    if fmt == "json":
        buf = io.BytesIO(
            json.dumps(data, ensure_ascii=False, default=str).encode("utf-8")
        )
        file = discord.File(buf, filename=f"{name}.json")
    else:
        out = io.StringIO()
        if isinstance(data, list) and data and isinstance(data[0], dict):
            w = csv.DictWriter(out, fieldnames=data[0].keys())
            w.writeheader()
            w.writerows(data)
        elif isinstance(data, dict):
            w = csv.writer(out)
            for k, v in data.items():
                w.writerow([k, json.dumps(v, ensure_ascii=False)])
        else:
            w = csv.writer(out)
            if isinstance(data, list):
                for row in data:
                    w.writerow([row])
            else:
                w.writerow([data])
        buf = io.BytesIO(out.getvalue().encode("utf-8"))
        file = discord.File(buf, filename=f"{name}.csv")
    await itx.followup.send(file=file, ephemeral=True)


def setup_kpi(tree: app_commands.CommandTree):
    # SOAP fallback client if DB is disabled
    soap = SoapClient(
        os.getenv("SOAP_HOST", "127.0.0.1"),
        int(os.getenv("SOAP_PORT", "7878")),
        os.getenv("SOAP_USER", ""),
        os.getenv("SOAP_PASS", ""),
    )

    @app_commands.command(name="wowkpi", description="Realm KPIs (online, totals, arena, top gold)")
    @app_commands.describe(format="Optional export format")
    async def wowkpi_cmd(
        itx: discord.Interaction, format: Literal["json", "csv"] | None = None
    ):
        t0 = time.time()
        await _send_defer(itx)
        with tool_context(
            "kpi_summary",
            guild_id=itx.guild_id,
            channel_id=itx.channel_id,
            user_id=itx.user.id,
        ) as tlog:
            if format:
                data = json.loads(kpi.kpi_summary_json())
                await _send_serialized(itx, data, format, "wowkpi")
                tlog(rows=1, cache_hit=getattr(kpi, "last_cache_hit", False))
            else:
                text = kpi.kpi_summary_text()
                await itx.followup.send(text, ephemeral=True)
                tlog(rows=1, cache_hit=getattr(kpi, "last_cache_hit", False))
        _log_cmd("wowkpi", t0, rows=1, fmt=format)

    @app_commands.command(name="wowonline", description="Players online now")
    @app_commands.describe(format="Optional export format")
    async def wowonline_db(
        itx: discord.Interaction, format: Literal["json", "csv"] | None = None
    ):
        t0 = time.time()
        await _send_defer(itx)
        n = None
        with tool_context(
            "kpi_players_online",
            guild_id=itx.guild_id,
            channel_id=itx.channel_id,
            user_id=itx.user.id,
        ) as tlog:
            try:
                # Try DB
                n = kpi.kpi_players_online()
                tlog(rows=1, cache_hit=getattr(kpi, "last_cache_hit", False))
            except Exception as e:
                tlog(error=str(e), db_timeout="timeout" in str(e).lower())
        if n is None or n == 0:
            # SOAP fallback
            try:
                out = soap.execute(".server info")
                m = re.search(r"Connected players:\s*(\d+)", out, re.I)
                if m:
                    n = int(m.group(1))
            except Exception:
                n = None
        if n is None:
            await itx.followup.send("⚠️ Could not determine online players.", ephemeral=True)
            return

        if format:
            await _send_serialized(itx, {"online": n}, format, "wowonline")
        else:
            await itx.followup.send(wrap_response("Players online", str(n)), ephemeral=True)
        _log_cmd("wowonline", t0, rows=1, fmt=format)

    @app_commands.command(name="wowgold_top", description="Top characters by gold")
    @app_commands.describe(
        limit="How many to show (default 10)", format="Optional export format"
    )
    async def wowgold_top(
        itx: discord.Interaction,
        limit: int = 10,
        format: Literal["json", "csv"] | None = None,
    ):
        t0 = time.time()
        await _send_defer(itx)
        with tool_context(
            "kpi_top_gold",
            params={"limit": limit},
            guild_id=itx.guild_id,
            channel_id=itx.channel_id,
            user_id=itx.user.id,
        ) as tlog:
            rows = kpi.kpi_top_gold(limit=limit)
            tlog(rows=len(rows), cache_hit=getattr(kpi, "last_cache_hit", False))
        if not rows:
            return await itx.followup.send("No data.", ephemeral=True)

        if format:
            await _send_serialized(itx, rows, format, "wowgold_top")
        else:
            lines = [
                f"{i+1}. **{r['name']}** (Lv {r['level']}) — {format_gold(r['money'])}"
                for i, r in enumerate(rows)
            ]
            await itx.followup.send(wrap_response("Top gold", "\n".join(lines)), ephemeral=True)
        _log_cmd("wowgold_top", t0, rows=len(rows), limit=limit, fmt=format)

    @app_commands.command(name="wowlevels", description="Level distribution")
    @app_commands.describe(format="Optional export format")
    async def wowlevels(
        itx: discord.Interaction, format: Literal["json", "csv"] | None = None
    ):
        t0 = time.time()
        await _send_defer(itx)
        with tool_context(
            "kpi_level_distribution",
            guild_id=itx.guild_id,
            channel_id=itx.channel_id,
            user_id=itx.user.id,
        ) as tlog:
            rows = kpi.kpi_level_distribution()
            tlog(rows=len(rows), cache_hit=getattr(kpi, "last_cache_hit", False))

        if format:
            await _send_serialized(itx, rows, format, "wowlevels")
        else:
            out = " | ".join([f"{r['level']}:{r['n']}" for r in rows]) if rows else "No data."
            await itx.followup.send(wrap_response("Level distribution", out), ephemeral=True)
        _log_cmd("wowlevels", t0, rows=len(rows), fmt=format)

    @app_commands.command(name="wowguilds", description="Most active guilds (last N days)")
    @app_commands.describe(
        days="Days window (default 14)",
        limit="Max rows (default 10)",
        format="Optional export format",
    )
    async def wowguilds(
        itx: discord.Interaction,
        days: int = 14,
        limit: int = 10,
        format: Literal["json", "csv"] | None = None,
    ):
        t0 = time.time()
        await _send_defer(itx)
        with tool_context(
            "kpi_guild_activity",
            params={"days": days, "limit": limit},
            guild_id=itx.guild_id,
            channel_id=itx.channel_id,
            user_id=itx.user.id,
        ) as tlog:
            rows = kpi.kpi_guild_activity(days=days, limit=limit)
            tlog(rows=len(rows), cache_hit=getattr(kpi, "last_cache_hit", False))
        if not rows:
            return await itx.followup.send("No data.", ephemeral=True)

        if format:
            await _send_serialized(itx, rows, format, "wowguilds")
        else:
            out = "\n".join([f"{r['guild']}: {r['active_members']}" for r in rows])
            await itx.followup.send(wrap_response("Most active guilds", out), ephemeral=True)
        _log_cmd("wowguilds", t0, rows=len(rows), days=days, limit=limit, fmt=format)

    @app_commands.command(name="wowah_hot", description="Most listed items on AH")
    @app_commands.describe(limit="Max rows (default 10)", format="Optional export format")
    async def wowah_hot(
        itx: discord.Interaction,
        limit: int = 10,
        format: Literal["json", "csv"] | None = None,
    ):
        t0 = time.time()
        await _send_defer(itx)
        with tool_context(
            "kpi_auction_hot_items",
            params={"limit": limit},
            guild_id=itx.guild_id,
            channel_id=itx.channel_id,
            user_id=itx.user.id,
        ) as tlog:
            rows = kpi.kpi_auction_hot_items(limit=limit)
            tlog(rows=len(rows), cache_hit=getattr(kpi, "last_cache_hit", False))
        if not rows:
            return await itx.followup.send("No data.", ephemeral=True)
<<<<<<< HEAD
        out_lines = []
        for r in rows:
            name = r.get("name") or f"Template {r['item_template']}"
            delta = r.get("delta_24h")
            delta_s = f" (Δ24h {delta:+d})" if delta is not None else ""
            out_lines.append(
                f"{name}: {int(r['listings'])} listings{delta_s}, {int(r['sellers'])} sellers, "
                f"total {kpi.copper_to_gold_s(r['total_buyout'])} / {kpi.copper_to_gold_s(r['total_bid'])}, "
                f"avg {kpi.copper_to_gold_s(r['avg_buyout'])}"
            )
        await itx.followup.send("\n".join(out_lines), ephemeral=True)
        _log_cmd("wowah_hot", t0, rows=len(rows), limit=limit)
=======

        if format:
            await _send_serialized(itx, rows, format, "wowah_hot")
        else:
            out_lines = []
            for r in rows:
                raw_name = r.get("name") or f"Template {r['item_template']}"
                name = normalize_item_name(raw_name)
                out_lines.append(
                    f"{name}: {int(r['listings'])} listings, avg {format_gold(r['avg_buyout'])}"
                )
            await itx.followup.send(
                wrap_response("Most listed AH items", "\n".join(out_lines)), ephemeral=True
            )
        _log_cmd("wowah_hot", t0, rows=len(rows), limit=limit, fmt=format)
>>>>>>> 1dfd0062

    @app_commands.command(name="wowarena", description="Arena rating distribution (top buckets)")
    @app_commands.describe(top="How many rows (default 20)", format="Optional export format")
    async def wowarena(
        itx: discord.Interaction,
        top: int = 20,
        format: Literal["json", "csv"] | None = None,
    ):
        t0 = time.time()
        await _send_defer(itx)
        with tool_context(
            "kpi_arena_rating_distribution",
            params={"top": top},
            guild_id=itx.guild_id,
            channel_id=itx.channel_id,
            user_id=itx.user.id,
        ) as tlog:
            rows = kpi.kpi_arena_rating_distribution(limit_rows=top)
            tlog(rows=len(rows), cache_hit=getattr(kpi, "last_cache_hit", False))

        if format:
            await _send_serialized(itx, rows, format, "wowarena")
        else:
            # Try to render a bracketed histogram embed if data includes 'bracket' and 'rating'
            def _build_embed(rws: list[dict]) -> discord.Embed | None:
                have_bracket = rws and "bracket" in rws[0]
                have_rating = rws and "rating" in rws[0]
                have_teams = rws and "teams" in rws[0]
                if not (have_bracket and have_rating and have_teams):
                    return None

                brackets = {2: "2v2", 3: "3v3", 5: "5v5"}
                grouped: dict[int, list[dict]] = {b: [] for b in brackets}
                for r in rws:
                    b = r.get("bracket")
                    if b in grouped:
                        grouped[b].append(r)
                for lst in grouped.values():
                    lst.sort(key=lambda x: x["rating"], reverse=True)

                def _hist(lst: list[dict]) -> str:
                    if not lst:
                        return "No data"
                    sub = lst[:top]
                    max_n = max((r["teams"] for r in sub), default=1) or 1
                    lines = []
                    for r in sub:
                        blocks = max(1, int(r["teams"] / max_n * 10))
                        bar = "▉" * blocks
                        lines.append(f"{r['rating']}: {bar} ({r['teams']})")
                    return "\n".join(lines)

                embed = discord.Embed(title="Arena rating distribution")
                for b, label in brackets.items():
                    embed.add_field(name=label, value=_hist(grouped[b]), inline=False)
                return embed

            embed = _build_embed(rows)
            if embed:
                await itx.followup.send(embed=embed, ephemeral=True)
            else:
                out = " | ".join([f"{r.get('rating', '?')}:{r.get('teams', '?')}" for r in rows]) if rows else "No data."
                await itx.followup.send(wrap_response("Arena rating distribution", out), ephemeral=True)

        _log_cmd("wowarena", t0, rows=len(rows), top=top, fmt=format)

    @app_commands.command(name="wowprof", description="Profession counts ≥ threshold (skill_id, min_value)")
    @app_commands.describe(
        skill_id="Profession name or skill id (e.g., Enchanting or 333)",
        min_value="Min value (default 225)",
    )
    async def wowprof(itx: discord.Interaction, skill_id: str, min_value: int = 225):
        t0 = time.time()
        await _send_defer(itx)
        sid = sq.resolve_skill_id(skill_id)
        if sid is None:
            await itx.followup.send("Unknown profession.", ephemeral=True)
            return
        n = sq.profession_counts(skill_id=sid, min_value=min_value)
        await itx.followup.send(
            f"🛠️ Skill {sid} ≥ {min_value}: **{n}** characters",
            ephemeral=True,
        )
        _log_cmd("wowprof", t0, rows=1, skill_id=sid, min_value=min_value)
        skill_id="Profession skill id (e.g., Enchanting=333)",
        min_value="Min value (default 300)",
        format="Optional export format",


    # Register all
    tree.add_command(wowkpi_cmd)
    tree.add_command(wowgold_top)
    tree.add_command(wowlevels)
    tree.add_command(wowguilds)
    tree.add_command(wowah_hot)
    tree.add_command(wowarena)
    tree.add_command(wowprof)

    @app_commands.command(name="wowfind_char", description="Find characters by name (partial match)")
    @app_commands.describe(
        name="Name or part of name",
        limit="Max rows (default 10)",
        format="Optional export format",
    )
    async def wowfind_char(
        itx: discord.Interaction,
        name: str,
        limit: int = 10,
        format: Literal["json", "csv"] | None = None,
    ):
        t0 = time.time()
        await _send_defer(itx)
        with tool_context(
            "kpi_find_characters",
            params={"name": name, "limit": limit},
            guild_id=itx.guild_id,
            channel_id=itx.channel_id,
            user_id=itx.user.id,
        ) as tlog:
            try:
                rows = kpi.kpi_find_characters(name, limit=max(1, min(50, limit)))
                tlog(rows=len(rows), cache_hit=getattr(kpi, "last_cache_hit", False))
            except Exception as e:
                tlog(error=str(e), db_timeout="timeout" in str(e).lower())
                rows = []
        if not rows:
            await itx.followup.send("No characters found.", ephemeral=True)
            return

        if format:
            await _send_serialized(itx, rows, format, "wowfind_char")
        else:
            lines = []
            for r in rows:
                online = "🟢" if r.get("online") else "⚫"
                guild = r.get("guild") or "(no guild)"
                lines.append(f"{online} {r['name']} (Lv {r['level']}) — {guild}")
            await itx.followup.send(
                wrap_response("Characters found", "\n".join(lines)), ephemeral=True
            )
        _log_cmd("wowfind_char", t0, rows=len(rows), query=name, limit=limit, fmt=format)

    tree.add_command(wowfind_char)<|MERGE_RESOLUTION|>--- conflicted
+++ resolved
@@ -260,7 +260,6 @@
             tlog(rows=len(rows), cache_hit=getattr(kpi, "last_cache_hit", False))
         if not rows:
             return await itx.followup.send("No data.", ephemeral=True)
-<<<<<<< HEAD
         out_lines = []
         for r in rows:
             name = r.get("name") or f"Template {r['item_template']}"
@@ -273,23 +272,6 @@
             )
         await itx.followup.send("\n".join(out_lines), ephemeral=True)
         _log_cmd("wowah_hot", t0, rows=len(rows), limit=limit)
-=======
-
-        if format:
-            await _send_serialized(itx, rows, format, "wowah_hot")
-        else:
-            out_lines = []
-            for r in rows:
-                raw_name = r.get("name") or f"Template {r['item_template']}"
-                name = normalize_item_name(raw_name)
-                out_lines.append(
-                    f"{name}: {int(r['listings'])} listings, avg {format_gold(r['avg_buyout'])}"
-                )
-            await itx.followup.send(
-                wrap_response("Most listed AH items", "\n".join(out_lines)), ephemeral=True
-            )
-        _log_cmd("wowah_hot", t0, rows=len(rows), limit=limit, fmt=format)
->>>>>>> 1dfd0062
 
     @app_commands.command(name="wowarena", description="Arena rating distribution (top buckets)")
     @app_commands.describe(top="How many rows (default 20)", format="Optional export format")

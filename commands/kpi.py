import os, re, time, json, logging, io, csv
import discord
from discord import app_commands
from typing import Literal

import ac_metrics as kpi
from soap import SoapClient
<<<<<<< HEAD
import slum_queries as sq
=======
from utils.tool_logging import tool_context

# Optional formatter helpers (fallbacks provided if module not present)
try:
    from utils.formatter import format_gold, normalize_item_name, wrap_response
except Exception:
    def format_gold(copper: int) -> str:
        # fallback to existing util if present, else simple formatter
        try:
            return kpi.copper_to_gold_s(copper)
        except Exception:
            g, rem = divmod(int(copper), 10000)
            s, c = divmod(rem, 100)
            return f"{g}g {s}s {c}c"

    def normalize_item_name(name: str) -> str:
        return str(name)

    def wrap_response(title: str, content: str) -> str:
        return f"**{title}**\n{content}"
>>>>>>> 5db29d29


async def _send_defer(itx: discord.Interaction):
    if not itx.response.is_done():
        await itx.response.defer(thinking=True, ephemeral=True)


log = logging.getLogger("acbot.kpi")


def _log_cmd(name: str, t0: float, rows: int | None = None, **extra):
    payload = {"cmd": name, "ms": int((time.time() - t0) * 1000)}
    if rows is not None:
        payload["rows"] = rows
    payload.update(extra)
    try:
        log.info(json.dumps(payload))
    except Exception:
        pass


async def _send_serialized(
    itx: discord.Interaction,
    data: object,
    fmt: Literal["json", "csv"],
    name: str,
) -> None:
    if fmt == "json":
        buf = io.BytesIO(
            json.dumps(data, ensure_ascii=False, default=str).encode("utf-8")
        )
        file = discord.File(buf, filename=f"{name}.json")
    else:
        out = io.StringIO()
        if isinstance(data, list) and data and isinstance(data[0], dict):
            w = csv.DictWriter(out, fieldnames=data[0].keys())
            w.writeheader()
            w.writerows(data)
        elif isinstance(data, dict):
            w = csv.writer(out)
            for k, v in data.items():
                w.writerow([k, json.dumps(v, ensure_ascii=False)])
        else:
            w = csv.writer(out)
            if isinstance(data, list):
                for row in data:
                    w.writerow([row])
            else:
                w.writerow([data])
        buf = io.BytesIO(out.getvalue().encode("utf-8"))
        file = discord.File(buf, filename=f"{name}.csv")
    await itx.followup.send(file=file, ephemeral=True)


def setup_kpi(tree: app_commands.CommandTree):
    # SOAP fallback client if DB is disabled
    soap = SoapClient(
        os.getenv("SOAP_HOST", "127.0.0.1"),
        int(os.getenv("SOAP_PORT", "7878")),
        os.getenv("SOAP_USER", ""),
        os.getenv("SOAP_PASS", ""),
    )

    @app_commands.command(name="wowkpi", description="Realm KPIs (online, totals, arena, top gold)")
    @app_commands.describe(format="Optional export format")
    async def wowkpi_cmd(
        itx: discord.Interaction, format: Literal["json", "csv"] | None = None
    ):
        t0 = time.time()
        await _send_defer(itx)
        with tool_context(
            "kpi_summary",
            guild_id=itx.guild_id,
            channel_id=itx.channel_id,
            user_id=itx.user.id,
        ) as tlog:
            if format:
                data = json.loads(kpi.kpi_summary_json())
                await _send_serialized(itx, data, format, "wowkpi")
                tlog(rows=1, cache_hit=getattr(kpi, "last_cache_hit", False))
            else:
                text = kpi.kpi_summary_text()
                await itx.followup.send(text, ephemeral=True)
                tlog(rows=1, cache_hit=getattr(kpi, "last_cache_hit", False))
        _log_cmd("wowkpi", t0, rows=1, fmt=format)

    @app_commands.command(name="wowonline", description="Players online now")
    @app_commands.describe(format="Optional export format")
    async def wowonline_db(
        itx: discord.Interaction, format: Literal["json", "csv"] | None = None
    ):
        t0 = time.time()
        await _send_defer(itx)
        n = None
        with tool_context(
            "kpi_players_online",
            guild_id=itx.guild_id,
            channel_id=itx.channel_id,
            user_id=itx.user.id,
        ) as tlog:
            try:
                # Try DB
                n = kpi.kpi_players_online()
                tlog(rows=1, cache_hit=getattr(kpi, "last_cache_hit", False))
            except Exception as e:
                tlog(error=str(e), db_timeout="timeout" in str(e).lower())
        if n is None or n == 0:
            # SOAP fallback
            try:
                out = soap.execute(".server info")
                m = re.search(r"Connected players:\s*(\d+)", out, re.I)
                if m:
                    n = int(m.group(1))
            except Exception:
                n = None
        if n is None:
            await itx.followup.send("⚠️ Could not determine online players.", ephemeral=True)
            return

        if format:
            await _send_serialized(itx, {"online": n}, format, "wowonline")
        else:
            await itx.followup.send(wrap_response("Players online", str(n)), ephemeral=True)
        _log_cmd("wowonline", t0, rows=1, fmt=format)

    @app_commands.command(name="wowgold_top", description="Top characters by gold")
    @app_commands.describe(
        limit="How many to show (default 10)", format="Optional export format"
    )
    async def wowgold_top(
        itx: discord.Interaction,
        limit: int = 10,
        format: Literal["json", "csv"] | None = None,
    ):
        t0 = time.time()
        await _send_defer(itx)
        with tool_context(
            "kpi_top_gold",
            params={"limit": limit},
            guild_id=itx.guild_id,
            channel_id=itx.channel_id,
            user_id=itx.user.id,
        ) as tlog:
            rows = kpi.kpi_top_gold(limit=limit)
            tlog(rows=len(rows), cache_hit=getattr(kpi, "last_cache_hit", False))
        if not rows:
            return await itx.followup.send("No data.", ephemeral=True)

        if format:
            await _send_serialized(itx, rows, format, "wowgold_top")
        else:
            lines = [
                f"{i+1}. **{r['name']}** (Lv {r['level']}) — {format_gold(r['money'])}"
                for i, r in enumerate(rows)
            ]
            await itx.followup.send(wrap_response("Top gold", "\n".join(lines)), ephemeral=True)
        _log_cmd("wowgold_top", t0, rows=len(rows), limit=limit, fmt=format)

    @app_commands.command(name="wowlevels", description="Level distribution")
    @app_commands.describe(format="Optional export format")
    async def wowlevels(
        itx: discord.Interaction, format: Literal["json", "csv"] | None = None
    ):
        t0 = time.time()
        await _send_defer(itx)
        with tool_context(
            "kpi_level_distribution",
            guild_id=itx.guild_id,
            channel_id=itx.channel_id,
            user_id=itx.user.id,
        ) as tlog:
            rows = kpi.kpi_level_distribution()
            tlog(rows=len(rows), cache_hit=getattr(kpi, "last_cache_hit", False))

        if format:
            await _send_serialized(itx, rows, format, "wowlevels")
        else:
            out = " | ".join([f"{r['level']}:{r['n']}" for r in rows]) if rows else "No data."
            await itx.followup.send(wrap_response("Level distribution", out), ephemeral=True)
        _log_cmd("wowlevels", t0, rows=len(rows), fmt=format)

    @app_commands.command(name="wowguilds", description="Most active guilds (last N days)")
    @app_commands.describe(
        days="Days window (default 14)",
        limit="Max rows (default 10)",
        format="Optional export format",
    )
    async def wowguilds(
        itx: discord.Interaction,
        days: int = 14,
        limit: int = 10,
        format: Literal["json", "csv"] | None = None,
    ):
        t0 = time.time()
        await _send_defer(itx)
        with tool_context(
            "kpi_guild_activity",
            params={"days": days, "limit": limit},
            guild_id=itx.guild_id,
            channel_id=itx.channel_id,
            user_id=itx.user.id,
        ) as tlog:
            rows = kpi.kpi_guild_activity(days=days, limit=limit)
            tlog(rows=len(rows), cache_hit=getattr(kpi, "last_cache_hit", False))
        if not rows:
            return await itx.followup.send("No data.", ephemeral=True)

        if format:
            await _send_serialized(itx, rows, format, "wowguilds")
        else:
            out = "\n".join([f"{r['guild']}: {r['active_members']}" for r in rows])
            await itx.followup.send(wrap_response("Most active guilds", out), ephemeral=True)
        _log_cmd("wowguilds", t0, rows=len(rows), days=days, limit=limit, fmt=format)

    @app_commands.command(name="wowah_hot", description="Most listed items on AH")
    @app_commands.describe(limit="Max rows (default 10)", format="Optional export format")
    async def wowah_hot(
        itx: discord.Interaction,
        limit: int = 10,
        format: Literal["json", "csv"] | None = None,
    ):
        t0 = time.time()
        await _send_defer(itx)
        with tool_context(
            "kpi_auction_hot_items",
            params={"limit": limit},
            guild_id=itx.guild_id,
            channel_id=itx.channel_id,
            user_id=itx.user.id,
        ) as tlog:
            rows = kpi.kpi_auction_hot_items(limit=limit)
            tlog(rows=len(rows), cache_hit=getattr(kpi, "last_cache_hit", False))
        if not rows:
            return await itx.followup.send("No data.", ephemeral=True)

        if format:
            await _send_serialized(itx, rows, format, "wowah_hot")
        else:
            out_lines = []
            for r in rows:
                raw_name = r.get("name") or f"Template {r['item_template']}"
                name = normalize_item_name(raw_name)
                out_lines.append(
                    f"{name}: {int(r['listings'])} listings, avg {format_gold(r['avg_buyout'])}"
                )
            await itx.followup.send(
                wrap_response("Most listed AH items", "\n".join(out_lines)), ephemeral=True
            )
        _log_cmd("wowah_hot", t0, rows=len(rows), limit=limit, fmt=format)

    @app_commands.command(name="wowarena", description="Arena rating distribution (top buckets)")
    @app_commands.describe(top="How many rows (default 20)", format="Optional export format")
    async def wowarena(
        itx: discord.Interaction,
        top: int = 20,
        format: Literal["json", "csv"] | None = None,
    ):
        t0 = time.time()
        await _send_defer(itx)
        with tool_context(
            "kpi_arena_rating_distribution",
            params={"top": top},
            guild_id=itx.guild_id,
            channel_id=itx.channel_id,
            user_id=itx.user.id,
        ) as tlog:
            rows = kpi.kpi_arena_rating_distribution(limit_rows=top)
            tlog(rows=len(rows), cache_hit=getattr(kpi, "last_cache_hit", False))

        if format:
            await _send_serialized(itx, rows, format, "wowarena")
        else:
            # Try to render a bracketed histogram embed if data includes 'bracket' and 'rating'
            def _build_embed(rws: list[dict]) -> discord.Embed | None:
                have_bracket = rws and "bracket" in rws[0]
                have_rating = rws and "rating" in rws[0]
                have_teams = rws and "teams" in rws[0]
                if not (have_bracket and have_rating and have_teams):
                    return None

                brackets = {2: "2v2", 3: "3v3", 5: "5v5"}
                grouped: dict[int, list[dict]] = {b: [] for b in brackets}
                for r in rws:
                    b = r.get("bracket")
                    if b in grouped:
                        grouped[b].append(r)
                for lst in grouped.values():
                    lst.sort(key=lambda x: x["rating"], reverse=True)

                def _hist(lst: list[dict]) -> str:
                    if not lst:
                        return "No data"
                    sub = lst[:top]
                    max_n = max((r["teams"] for r in sub), default=1) or 1
                    lines = []
                    for r in sub:
                        blocks = max(1, int(r["teams"] / max_n * 10))
                        bar = "▉" * blocks
                        lines.append(f"{r['rating']}: {bar} ({r['teams']})")
                    return "\n".join(lines)

                embed = discord.Embed(title="Arena rating distribution")
                for b, label in brackets.items():
                    embed.add_field(name=label, value=_hist(grouped[b]), inline=False)
                return embed

            embed = _build_embed(rows)
            if embed:
                await itx.followup.send(embed=embed, ephemeral=True)
            else:
                out = " | ".join([f"{r.get('rating', '?')}:{r.get('teams', '?')}" for r in rows]) if rows else "No data."
                await itx.followup.send(wrap_response("Arena rating distribution", out), ephemeral=True)

        _log_cmd("wowarena", t0, rows=len(rows), top=top, fmt=format)

    @app_commands.command(name="wowprof", description="Profession counts ≥ threshold (skill_id, min_value)")
    @app_commands.describe(
<<<<<<< HEAD
        skill_id="Profession name or skill id (e.g., Enchanting or 333)",
        min_value="Min value (default 225)",
    )
    async def wowprof(itx: discord.Interaction, skill_id: str, min_value: int = 225):
        t0 = time.time()
        await _send_defer(itx)
        sid = sq.resolve_skill_id(skill_id)
        if sid is None:
            await itx.followup.send("Unknown profession.", ephemeral=True)
            return
        n = sq.profession_counts(skill_id=sid, min_value=min_value)
        await itx.followup.send(
            f"🛠️ Skill {sid} ≥ {min_value}: **{n}** characters",
            ephemeral=True,
        )
        _log_cmd("wowprof", t0, rows=1, skill_id=sid, min_value=min_value)
=======
        skill_id="Profession skill id (e.g., Enchanting=333)",
        min_value="Min value (default 300)",
        format="Optional export format",
    )
    async def wowprof(
        itx: discord.Interaction,
        skill_id: int,
        min_value: int = 300,
        format: Literal["json", "csv"] | None = None,
    ):
        t0 = time.time()
        await _send_defer(itx)
        with tool_context(
            "kpi_profession_counts",
            params={"skill_id": skill_id, "min_value": min_value},
            guild_id=itx.guild_id,
            channel_id=itx.channel_id,
            user_id=itx.user.id,
        ) as tlog:
            n = kpi.kpi_profession_counts(skill_id=skill_id, min_value=min_value)
            tlog(rows=1, cache_hit=getattr(kpi, "last_cache_hit", False))

        if format:
            data = {"skill_id": skill_id, "min_value": min_value, "count": n}
            await _send_serialized(itx, data, format, "wowprof")
        else:
            await itx.followup.send(
                wrap_response(f"Skill {skill_id} ≥ {min_value}", str(n)), ephemeral=True
            )
        _log_cmd("wowprof", t0, rows=1, skill_id=skill_id, min_value=min_value, fmt=format)
>>>>>>> 5db29d29

    # Register all
    tree.add_command(wowkpi_cmd)
    tree.add_command(wowgold_top)
    tree.add_command(wowlevels)
    tree.add_command(wowguilds)
    tree.add_command(wowah_hot)
    tree.add_command(wowarena)
    tree.add_command(wowprof)

    @app_commands.command(name="wowfind_char", description="Find characters by name (partial match)")
    @app_commands.describe(
        name="Name or part of name",
        limit="Max rows (default 10)",
        format="Optional export format",
    )
    async def wowfind_char(
        itx: discord.Interaction,
        name: str,
        limit: int = 10,
        format: Literal["json", "csv"] | None = None,
    ):
        t0 = time.time()
        await _send_defer(itx)
        with tool_context(
            "kpi_find_characters",
            params={"name": name, "limit": limit},
            guild_id=itx.guild_id,
            channel_id=itx.channel_id,
            user_id=itx.user.id,
        ) as tlog:
            try:
                rows = kpi.kpi_find_characters(name, limit=max(1, min(50, limit)))
                tlog(rows=len(rows), cache_hit=getattr(kpi, "last_cache_hit", False))
            except Exception as e:
                tlog(error=str(e), db_timeout="timeout" in str(e).lower())
                rows = []
        if not rows:
            await itx.followup.send("No characters found.", ephemeral=True)
            return

        if format:
            await _send_serialized(itx, rows, format, "wowfind_char")
        else:
            lines = []
            for r in rows:
                online = "🟢" if r.get("online") else "⚫"
                guild = r.get("guild") or "(no guild)"
                lines.append(f"{online} {r['name']} (Lv {r['level']}) — {guild}")
            await itx.followup.send(
                wrap_response("Characters found", "\n".join(lines)), ephemeral=True
            )
        _log_cmd("wowfind_char", t0, rows=len(rows), query=name, limit=limit, fmt=format)

    tree.add_command(wowfind_char)<|MERGE_RESOLUTION|>--- conflicted
+++ resolved
@@ -5,9 +5,7 @@
 
 import ac_metrics as kpi
 from soap import SoapClient
-<<<<<<< HEAD
 import slum_queries as sq
-=======
 from utils.tool_logging import tool_context
 
 # Optional formatter helpers (fallbacks provided if module not present)
@@ -28,7 +26,6 @@
 
     def wrap_response(title: str, content: str) -> str:
         return f"**{title}**\n{content}"
->>>>>>> 5db29d29
 
 
 async def _send_defer(itx: discord.Interaction):
@@ -346,7 +343,6 @@
 
     @app_commands.command(name="wowprof", description="Profession counts ≥ threshold (skill_id, min_value)")
     @app_commands.describe(
-<<<<<<< HEAD
         skill_id="Profession name or skill id (e.g., Enchanting or 333)",
         min_value="Min value (default 225)",
     )
@@ -363,38 +359,10 @@
             ephemeral=True,
         )
         _log_cmd("wowprof", t0, rows=1, skill_id=sid, min_value=min_value)
-=======
         skill_id="Profession skill id (e.g., Enchanting=333)",
         min_value="Min value (default 300)",
         format="Optional export format",
-    )
-    async def wowprof(
-        itx: discord.Interaction,
-        skill_id: int,
-        min_value: int = 300,
-        format: Literal["json", "csv"] | None = None,
-    ):
-        t0 = time.time()
-        await _send_defer(itx)
-        with tool_context(
-            "kpi_profession_counts",
-            params={"skill_id": skill_id, "min_value": min_value},
-            guild_id=itx.guild_id,
-            channel_id=itx.channel_id,
-            user_id=itx.user.id,
-        ) as tlog:
-            n = kpi.kpi_profession_counts(skill_id=skill_id, min_value=min_value)
-            tlog(rows=1, cache_hit=getattr(kpi, "last_cache_hit", False))
-
-        if format:
-            data = {"skill_id": skill_id, "min_value": min_value, "count": n}
-            await _send_serialized(itx, data, format, "wowprof")
-        else:
-            await itx.followup.send(
-                wrap_response(f"Skill {skill_id} ≥ {min_value}", str(n)), ephemeral=True
-            )
-        _log_cmd("wowprof", t0, rows=1, skill_id=skill_id, min_value=min_value, fmt=format)
->>>>>>> 5db29d29
+
 
     # Register all
     tree.add_command(wowkpi_cmd)

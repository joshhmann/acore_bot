import os, re, time, json, logging, io, csv
import discord
from discord import app_commands
from typing import Literal
import ac_metrics as kpi
from soap import SoapClient
<<<<<<< HEAD
from utils.formatter import format_gold, normalize_item_name, wrap_response
=======
from utils.tool_logging import tool_context
>>>>>>> 94abc83b


async def _send_defer(itx: discord.Interaction):
    if not itx.response.is_done():
        await itx.response.defer(thinking=True, ephemeral=True)


log = logging.getLogger("acbot.kpi")


def _log_cmd(name: str, t0: float, rows: int | None = None, **extra):
    payload = {"cmd": name, "ms": int((time.time() - t0) * 1000)}
    if rows is not None:
        payload["rows"] = rows
    payload.update(extra)
    try:
        log.info(json.dumps(payload))
    except Exception:
        pass


async def _send_serialized(
    itx: discord.Interaction,
    data: object,
    fmt: Literal["json", "csv"],
    name: str,
) -> None:
    if fmt == "json":
        buf = io.BytesIO(
            json.dumps(data, ensure_ascii=False, default=str).encode("utf-8")
        )
        file = discord.File(buf, filename=f"{name}.json")
    else:
        out = io.StringIO()
        if isinstance(data, list) and data and isinstance(data[0], dict):
            w = csv.DictWriter(out, fieldnames=data[0].keys())
            w.writeheader()
            w.writerows(data)
        elif isinstance(data, dict):
            w = csv.writer(out)
            for k, v in data.items():
                w.writerow([k, json.dumps(v, ensure_ascii=False)])
        else:
            w = csv.writer(out)
            if isinstance(data, list):
                for row in data:
                    w.writerow([row])
            else:
                w.writerow([data])
        buf = io.BytesIO(out.getvalue().encode("utf-8"))
        file = discord.File(buf, filename=f"{name}.csv")
    await itx.followup.send(file=file, ephemeral=True)


def setup_kpi(tree: app_commands.CommandTree):
    # SOAP fallback client if DB is disabled
    soap = SoapClient(
        os.getenv("SOAP_HOST", "127.0.0.1"),
        int(os.getenv("SOAP_PORT", "7878")),
        os.getenv("SOAP_USER", ""),
        os.getenv("SOAP_PASS", ""),
    )

    @app_commands.command(name="wowkpi", description="Realm KPIs (online, totals, arena, top gold)")
    @app_commands.describe(format="Optional export format")
    async def wowkpi_cmd(
        itx: discord.Interaction, format: Literal["json", "csv"] | None = None
    ):
        t0 = time.time()
        await _send_defer(itx)
        with tool_context(
            "kpi_summary",
            guild_id=itx.guild_id,
            channel_id=itx.channel_id,
            user_id=itx.user.id,
        ) as tlog:
            if format:
                data = json.loads(kpi.kpi_summary_json())
                await _send_serialized(itx, data, format, "wowkpi")
                tlog(rows=1, cache_hit=getattr(kpi, "last_cache_hit", False))
            else:
                text = kpi.kpi_summary_text()
                await itx.followup.send(text, ephemeral=True)
                tlog(rows=1, cache_hit=getattr(kpi, "last_cache_hit", False))
        _log_cmd("wowkpi", t0, rows=1, fmt=format)

    @app_commands.command(name="wowonline", description="Players online now")
    @app_commands.describe(format="Optional export format")
    async def wowonline_db(
        itx: discord.Interaction, format: Literal["json", "csv"] | None = None
    ):
        t0 = time.time()
        await _send_defer(itx)
        n = None
        with tool_context(
            "kpi_players_online",
            guild_id=itx.guild_id,
            channel_id=itx.channel_id,
            user_id=itx.user.id,
        ) as tlog:
            try:
                # Try DB
                n = kpi.kpi_players_online()
                tlog(rows=1, cache_hit=getattr(kpi, "last_cache_hit", False))
            except Exception as e:
                tlog(error=str(e), db_timeout="timeout" in str(e).lower())
        if n is None or n == 0:
            # SOAP fallback
            try:
                out = soap.execute(".server info")
                m = re.search(r"Connected players:\s*(\d+)", out, re.I)
                if m:
                    n = int(m.group(1))
            except Exception:
                n = None
        if n is None:
            await itx.followup.send("⚠️ Could not determine online players.", ephemeral=True)
            return
<<<<<<< HEAD
        await itx.followup.send(wrap_response("Players online", str(n)), ephemeral=True)
        _log_cmd("wowonline", t0, rows=1)
=======
        if format:
            await _send_serialized(itx, {"online": n}, format, "wowonline")
        else:
            await itx.followup.send(f"🟢 Players online: **{n}**", ephemeral=True)
        _log_cmd("wowonline", t0, rows=1, fmt=format)
>>>>>>> 94abc83b

    @app_commands.command(name="wowgold_top", description="Top characters by gold")
    @app_commands.describe(
        limit="How many to show (default 10)", format="Optional export format"
    )
    async def wowgold_top(
        itx: discord.Interaction,
        limit: int = 10,
        format: Literal["json", "csv"] | None = None,
    ):
        t0 = time.time()
        await _send_defer(itx)
        with tool_context(
            "kpi_top_gold",
            params={"limit": limit},
            guild_id=itx.guild_id,
            channel_id=itx.channel_id,
            user_id=itx.user.id,
        ) as tlog:
            rows = kpi.kpi_top_gold(limit=limit)
            tlog(rows=len(rows), cache_hit=getattr(kpi, "last_cache_hit", False))
        if not rows:
            return await itx.followup.send("No data.", ephemeral=True)
<<<<<<< HEAD
        lines = [
            f"{i+1}. **{r['name']}** (Lv {r['level']}) — {format_gold(r['money'])}"
            for i, r in enumerate(rows)
        ]
        await itx.followup.send(wrap_response("Top gold", "\n".join(lines)), ephemeral=True)
        _log_cmd("wowgold_top", t0, rows=len(rows), limit=limit)
=======
        if format:
            await _send_serialized(itx, rows, format, "wowgold_top")
        else:
            lines = [
                f"{i+1}. **{r['name']}** (Lv {r['level']}) — {kpi.copper_to_gold_s(r['money'])}"
                for i, r in enumerate(rows)
            ]
            await itx.followup.send("\n".join(lines), ephemeral=True)
        _log_cmd("wowgold_top", t0, rows=len(rows), limit=limit, fmt=format)
>>>>>>> 94abc83b

    @app_commands.command(name="wowlevels", description="Level distribution")
    @app_commands.describe(format="Optional export format")
    async def wowlevels(
        itx: discord.Interaction, format: Literal["json", "csv"] | None = None
    ):
        t0 = time.time()
        await _send_defer(itx)
<<<<<<< HEAD
        rows = kpi.kpi_level_distribution()
        out = " | ".join([f"{r['level']}:{r['n']}" for r in rows]) if rows else "No data."
        await itx.followup.send(wrap_response("Level distribution", out), ephemeral=True)
        _log_cmd("wowlevels", t0, rows=len(rows))
=======
        with tool_context(
            "kpi_level_distribution",
            guild_id=itx.guild_id,
            channel_id=itx.channel_id,
            user_id=itx.user.id,
        ) as tlog:
            rows = kpi.kpi_level_distribution()
            tlog(rows=len(rows), cache_hit=getattr(kpi, "last_cache_hit", False))
        if format:
            await _send_serialized(itx, rows, format, "wowlevels")
        else:
            out = " | ".join([f"{r['level']}:{r['n']}" for r in rows]) if rows else "No data."
            await itx.followup.send(f"📊 Levels → {out}", ephemeral=True)
        _log_cmd("wowlevels", t0, rows=len(rows), fmt=format)
>>>>>>> 94abc83b

    @app_commands.command(name="wowguilds", description="Most active guilds (last N days)")
    @app_commands.describe(
        days="Days window (default 14)",
        limit="Max rows (default 10)",
        format="Optional export format",
    )
    async def wowguilds(
        itx: discord.Interaction,
        days: int = 14,
        limit: int = 10,
        format: Literal["json", "csv"] | None = None,
    ):
        t0 = time.time()
        await _send_defer(itx)
        with tool_context(
            "kpi_guild_activity",
            params={"days": days, "limit": limit},
            guild_id=itx.guild_id,
            channel_id=itx.channel_id,
            user_id=itx.user.id,
        ) as tlog:
            rows = kpi.kpi_guild_activity(days=days, limit=limit)
            tlog(rows=len(rows), cache_hit=getattr(kpi, "last_cache_hit", False))
        if not rows:
            return await itx.followup.send("No data.", ephemeral=True)
<<<<<<< HEAD
        out = "\n".join([f"{r['guild']}: {r['active_members']}" for r in rows])
        await itx.followup.send(wrap_response("Most active guilds", out), ephemeral=True)
        _log_cmd("wowguilds", t0, rows=len(rows), days=days, limit=limit)
=======
        if format:
            await _send_serialized(itx, rows, format, "wowguilds")
        else:
            out = "\n".join([f"{r['guild']}: {r['active_members']}" for r in rows])
            await itx.followup.send(out, ephemeral=True)
        _log_cmd("wowguilds", t0, rows=len(rows), days=days, limit=limit, fmt=format)
>>>>>>> 94abc83b

    @app_commands.command(name="wowah_hot", description="Most listed items on AH")
    @app_commands.describe(limit="Max rows (default 10)", format="Optional export format")
    async def wowah_hot(
        itx: discord.Interaction,
        limit: int = 10,
        format: Literal["json", "csv"] | None = None,
    ):
        t0 = time.time()
        await _send_defer(itx)
        with tool_context(
            "kpi_auction_hot_items",
            params={"limit": limit},
            guild_id=itx.guild_id,
            channel_id=itx.channel_id,
            user_id=itx.user.id,
        ) as tlog:
            rows = kpi.kpi_auction_hot_items(limit=limit)
            tlog(rows=len(rows), cache_hit=getattr(kpi, "last_cache_hit", False))
        if not rows:
            return await itx.followup.send("No data.", ephemeral=True)
<<<<<<< HEAD
        out_lines = []
        for r in rows:
            raw_name = r.get("name") or f"Template {r['item_template']}"
            name = normalize_item_name(raw_name)
            out_lines.append(
                f"{name}: {int(r['listings'])} listings, avg {format_gold(r['avg_buyout'])}"
            )
        await itx.followup.send(
            wrap_response("Most listed AH items", "\n".join(out_lines)), ephemeral=True
        )
        _log_cmd("wowah_hot", t0, rows=len(rows), limit=limit)
=======
        if format:
            await _send_serialized(itx, rows, format, "wowah_hot")
        else:
            out_lines = []
            for r in rows:
                name = r.get("name") or f"Template {r['item_template']}"
                out_lines.append(
                    f"{name}: {int(r['listings'])} listings, avg {kpi.copper_to_gold_s(r['avg_buyout'])}"
                )
            await itx.followup.send("\n".join(out_lines), ephemeral=True)
        _log_cmd("wowah_hot", t0, rows=len(rows), limit=limit, fmt=format)
>>>>>>> 94abc83b

    @app_commands.command(name="wowarena", description="Arena rating distribution (top buckets)")
    @app_commands.describe(top="How many rows (default 20)", format="Optional export format")
    async def wowarena(
        itx: discord.Interaction,
        top: int = 20,
        format: Literal["json", "csv"] | None = None,
    ):
        t0 = time.time()
        await _send_defer(itx)
<<<<<<< HEAD
        rows = kpi.kpi_arena_rating_distribution(limit_rows=top)
        out = " | ".join([f"{r['rating']}:{r['teams']}" for r in rows]) if rows else "No data."
        await itx.followup.send(wrap_response("Arena rating distribution", out), ephemeral=True)
        _log_cmd("wowarena", t0, rows=len(rows), top=top)
=======
        with tool_context(
            "kpi_arena_rating_distribution",
            params={"top": top},
            guild_id=itx.guild_id,
            channel_id=itx.channel_id,
            user_id=itx.user.id,
        ) as tlog:
            rows = kpi.kpi_arena_rating_distribution(limit_rows=top)
            tlog(rows=len(rows), cache_hit=getattr(kpi, "last_cache_hit", False))

        if format:
            await _send_serialized(itx, rows, format, "wowarena")
        else:
            # Try to render a bracketed histogram embed if data includes 'bracket' and 'rating'
            def _build_embed(rws: list[dict]) -> discord.Embed | None:
                have_bracket = rws and "bracket" in rws[0]
                have_rating = rws and "rating" in rws[0]
                have_teams = rws and "teams" in rws[0]
                if not (have_bracket and have_rating and have_teams):
                    return None

                brackets = {2: "2v2", 3: "3v3", 5: "5v5"}
                grouped: dict[int, list[dict]] = {b: [] for b in brackets}
                for r in rws:
                    b = r.get("bracket")
                    if b in grouped:
                        grouped[b].append(r)
                for lst in grouped.values():
                    lst.sort(key=lambda x: x["rating"], reverse=True)

                def _hist(lst: list[dict]) -> str:
                    if not lst:
                        return "No data"
                    sub = lst[:top]
                    max_n = max((r["teams"] for r in sub), default=1) or 1
                    lines = []
                    for r in sub:
                        blocks = max(1, int(r["teams"] / max_n * 10))
                        bar = "▉" * blocks
                        lines.append(f"{r['rating']}: {bar} ({r['teams']})")
                    return "\n".join(lines)

                embed = discord.Embed(title="Arena rating distribution")
                for b, label in brackets.items():
                    embed.add_field(name=label, value=_hist(grouped[b]), inline=False)
                return embed

            embed = _build_embed(rows)
            if embed:
                await itx.followup.send(embed=embed, ephemeral=True)
            else:
                out = " | ".join([f"{r.get('rating', '?')}:{r.get('teams', '?')}" for r in rows]) if rows else "No data."
                await itx.followup.send(out, ephemeral=True)

        _log_cmd("wowarena", t0, rows=len(rows), top=top, fmt=format)
>>>>>>> 94abc83b

    @app_commands.command(name="wowprof", description="Profession counts ≥ threshold (skill_id, min_value)")
    @app_commands.describe(
        skill_id="Profession skill id (e.g., Enchanting=333)",
        min_value="Min value (default 300)",
        format="Optional export format",
    )
    async def wowprof(
        itx: discord.Interaction,
        skill_id: int,
        min_value: int = 300,
        format: Literal["json", "csv"] | None = None,
    ):
        t0 = time.time()
        await _send_defer(itx)
<<<<<<< HEAD
        n = kpi.kpi_profession_counts(skill_id=skill_id, min_value=min_value)
        await itx.followup.send(
            wrap_response(f"Skill {skill_id} ≥ {min_value}", str(n)), ephemeral=True
        )
        _log_cmd("wowprof", t0, rows=1, skill_id=skill_id, min_value=min_value)
=======
        with tool_context(
            "kpi_profession_counts",
            params={"skill_id": skill_id, "min_value": min_value},
            guild_id=itx.guild_id,
            channel_id=itx.channel_id,
            user_id=itx.user.id,
        ) as tlog:
            n = kpi.kpi_profession_counts(skill_id=skill_id, min_value=min_value)
            tlog(rows=1, cache_hit=getattr(kpi, "last_cache_hit", False))
        if format:
            data = {"skill_id": skill_id, "min_value": min_value, "count": n}
            await _send_serialized(itx, data, format, "wowprof")
        else:
            await itx.followup.send(
                f"🛠️ Skill {skill_id} ≥ {min_value}: **{n}** characters",
                ephemeral=True,
            )
        _log_cmd("wowprof", t0, rows=1, skill_id=skill_id, min_value=min_value, fmt=format)
>>>>>>> 94abc83b

    # Register all
    tree.add_command(wowkpi_cmd)
    tree.add_command(wowgold_top)
    tree.add_command(wowlevels)
    tree.add_command(wowguilds)
    tree.add_command(wowah_hot)
    tree.add_command(wowarena)
    tree.add_command(wowprof)

    @app_commands.command(name="wowfind_char", description="Find characters by name (partial match)")
    @app_commands.describe(
        name="Name or part of name",
        limit="Max rows (default 10)",
        format="Optional export format",
    )
    async def wowfind_char(
        itx: discord.Interaction,
        name: str,
        limit: int = 10,
        format: Literal["json", "csv"] | None = None,
    ):
        t0 = time.time()
        await _send_defer(itx)
        with tool_context(
            "kpi_find_characters",
            params={"name": name, "limit": limit},
            guild_id=itx.guild_id,
            channel_id=itx.channel_id,
            user_id=itx.user.id,
        ) as tlog:
            try:
                rows = kpi.kpi_find_characters(name, limit=max(1, min(50, limit)))
                tlog(rows=len(rows), cache_hit=getattr(kpi, "last_cache_hit", False))
            except Exception as e:
                tlog(error=str(e), db_timeout="timeout" in str(e).lower())
                rows = []
        if not rows:
            await itx.followup.send("No characters found.", ephemeral=True)
            return
<<<<<<< HEAD
        lines = []
        for r in rows:
            online = "🟢" if r.get("online") else "⚫"
            guild = r.get("guild") or "(no guild)"
            lines.append(f"{online} {r['name']} (Lv {r['level']}) — {guild}")
        await itx.followup.send(
            wrap_response("Characters found", "\n".join(lines)), ephemeral=True
        )
        _log_cmd("wowfind_char", t0, rows=len(rows), query=name, limit=limit)
=======
        if format:
            await _send_serialized(itx, rows, format, "wowfind_char")
        else:
            lines = []
            for r in rows:
                online = "🟢" if r.get("online") else "⚫"
                guild = r.get("guild") or "(no guild)"
                lines.append(f"{online} {r['name']} (Lv {r['level']}) — {guild}")
            await itx.followup.send("\n".join(lines), ephemeral=True)
        _log_cmd("wowfind_char", t0, rows=len(rows), query=name, limit=limit, fmt=format)
>>>>>>> 94abc83b

    tree.add_command(wowfind_char)<|MERGE_RESOLUTION|>--- conflicted
+++ resolved
@@ -2,13 +2,29 @@
 import discord
 from discord import app_commands
 from typing import Literal
+
 import ac_metrics as kpi
 from soap import SoapClient
-<<<<<<< HEAD
-from utils.formatter import format_gold, normalize_item_name, wrap_response
-=======
 from utils.tool_logging import tool_context
->>>>>>> 94abc83b
+
+# Optional formatter helpers (fallbacks provided if module not present)
+try:
+    from utils.formatter import format_gold, normalize_item_name, wrap_response
+except Exception:
+    def format_gold(copper: int) -> str:
+        # fallback to existing util if present, else simple formatter
+        try:
+            return kpi.copper_to_gold_s(copper)
+        except Exception:
+            g, rem = divmod(int(copper), 10000)
+            s, c = divmod(rem, 100)
+            return f"{g}g {s}s {c}c"
+
+    def normalize_item_name(name: str) -> str:
+        return str(name)
+
+    def wrap_response(title: str, content: str) -> str:
+        return f"**{title}**\n{content}"
 
 
 async def _send_defer(itx: discord.Interaction):
@@ -127,16 +143,12 @@
         if n is None:
             await itx.followup.send("⚠️ Could not determine online players.", ephemeral=True)
             return
-<<<<<<< HEAD
-        await itx.followup.send(wrap_response("Players online", str(n)), ephemeral=True)
-        _log_cmd("wowonline", t0, rows=1)
-=======
+
         if format:
             await _send_serialized(itx, {"online": n}, format, "wowonline")
         else:
-            await itx.followup.send(f"🟢 Players online: **{n}**", ephemeral=True)
+            await itx.followup.send(wrap_response("Players online", str(n)), ephemeral=True)
         _log_cmd("wowonline", t0, rows=1, fmt=format)
->>>>>>> 94abc83b
 
     @app_commands.command(name="wowgold_top", description="Top characters by gold")
     @app_commands.describe(
@@ -160,24 +172,16 @@
             tlog(rows=len(rows), cache_hit=getattr(kpi, "last_cache_hit", False))
         if not rows:
             return await itx.followup.send("No data.", ephemeral=True)
-<<<<<<< HEAD
-        lines = [
-            f"{i+1}. **{r['name']}** (Lv {r['level']}) — {format_gold(r['money'])}"
-            for i, r in enumerate(rows)
-        ]
-        await itx.followup.send(wrap_response("Top gold", "\n".join(lines)), ephemeral=True)
-        _log_cmd("wowgold_top", t0, rows=len(rows), limit=limit)
-=======
+
         if format:
             await _send_serialized(itx, rows, format, "wowgold_top")
         else:
             lines = [
-                f"{i+1}. **{r['name']}** (Lv {r['level']}) — {kpi.copper_to_gold_s(r['money'])}"
+                f"{i+1}. **{r['name']}** (Lv {r['level']}) — {format_gold(r['money'])}"
                 for i, r in enumerate(rows)
             ]
-            await itx.followup.send("\n".join(lines), ephemeral=True)
+            await itx.followup.send(wrap_response("Top gold", "\n".join(lines)), ephemeral=True)
         _log_cmd("wowgold_top", t0, rows=len(rows), limit=limit, fmt=format)
->>>>>>> 94abc83b
 
     @app_commands.command(name="wowlevels", description="Level distribution")
     @app_commands.describe(format="Optional export format")
@@ -186,12 +190,6 @@
     ):
         t0 = time.time()
         await _send_defer(itx)
-<<<<<<< HEAD
-        rows = kpi.kpi_level_distribution()
-        out = " | ".join([f"{r['level']}:{r['n']}" for r in rows]) if rows else "No data."
-        await itx.followup.send(wrap_response("Level distribution", out), ephemeral=True)
-        _log_cmd("wowlevels", t0, rows=len(rows))
-=======
         with tool_context(
             "kpi_level_distribution",
             guild_id=itx.guild_id,
@@ -200,13 +198,13 @@
         ) as tlog:
             rows = kpi.kpi_level_distribution()
             tlog(rows=len(rows), cache_hit=getattr(kpi, "last_cache_hit", False))
+
         if format:
             await _send_serialized(itx, rows, format, "wowlevels")
         else:
             out = " | ".join([f"{r['level']}:{r['n']}" for r in rows]) if rows else "No data."
-            await itx.followup.send(f"📊 Levels → {out}", ephemeral=True)
+            await itx.followup.send(wrap_response("Level distribution", out), ephemeral=True)
         _log_cmd("wowlevels", t0, rows=len(rows), fmt=format)
->>>>>>> 94abc83b
 
     @app_commands.command(name="wowguilds", description="Most active guilds (last N days)")
     @app_commands.describe(
@@ -233,18 +231,13 @@
             tlog(rows=len(rows), cache_hit=getattr(kpi, "last_cache_hit", False))
         if not rows:
             return await itx.followup.send("No data.", ephemeral=True)
-<<<<<<< HEAD
-        out = "\n".join([f"{r['guild']}: {r['active_members']}" for r in rows])
-        await itx.followup.send(wrap_response("Most active guilds", out), ephemeral=True)
-        _log_cmd("wowguilds", t0, rows=len(rows), days=days, limit=limit)
-=======
+
         if format:
             await _send_serialized(itx, rows, format, "wowguilds")
         else:
             out = "\n".join([f"{r['guild']}: {r['active_members']}" for r in rows])
-            await itx.followup.send(out, ephemeral=True)
+            await itx.followup.send(wrap_response("Most active guilds", out), ephemeral=True)
         _log_cmd("wowguilds", t0, rows=len(rows), days=days, limit=limit, fmt=format)
->>>>>>> 94abc83b
 
     @app_commands.command(name="wowah_hot", description="Most listed items on AH")
     @app_commands.describe(limit="Max rows (default 10)", format="Optional export format")
@@ -266,31 +259,21 @@
             tlog(rows=len(rows), cache_hit=getattr(kpi, "last_cache_hit", False))
         if not rows:
             return await itx.followup.send("No data.", ephemeral=True)
-<<<<<<< HEAD
-        out_lines = []
-        for r in rows:
-            raw_name = r.get("name") or f"Template {r['item_template']}"
-            name = normalize_item_name(raw_name)
-            out_lines.append(
-                f"{name}: {int(r['listings'])} listings, avg {format_gold(r['avg_buyout'])}"
-            )
-        await itx.followup.send(
-            wrap_response("Most listed AH items", "\n".join(out_lines)), ephemeral=True
-        )
-        _log_cmd("wowah_hot", t0, rows=len(rows), limit=limit)
-=======
+
         if format:
             await _send_serialized(itx, rows, format, "wowah_hot")
         else:
             out_lines = []
             for r in rows:
-                name = r.get("name") or f"Template {r['item_template']}"
+                raw_name = r.get("name") or f"Template {r['item_template']}"
+                name = normalize_item_name(raw_name)
                 out_lines.append(
-                    f"{name}: {int(r['listings'])} listings, avg {kpi.copper_to_gold_s(r['avg_buyout'])}"
+                    f"{name}: {int(r['listings'])} listings, avg {format_gold(r['avg_buyout'])}"
                 )
-            await itx.followup.send("\n".join(out_lines), ephemeral=True)
+            await itx.followup.send(
+                wrap_response("Most listed AH items", "\n".join(out_lines)), ephemeral=True
+            )
         _log_cmd("wowah_hot", t0, rows=len(rows), limit=limit, fmt=format)
->>>>>>> 94abc83b
 
     @app_commands.command(name="wowarena", description="Arena rating distribution (top buckets)")
     @app_commands.describe(top="How many rows (default 20)", format="Optional export format")
@@ -301,12 +284,6 @@
     ):
         t0 = time.time()
         await _send_defer(itx)
-<<<<<<< HEAD
-        rows = kpi.kpi_arena_rating_distribution(limit_rows=top)
-        out = " | ".join([f"{r['rating']}:{r['teams']}" for r in rows]) if rows else "No data."
-        await itx.followup.send(wrap_response("Arena rating distribution", out), ephemeral=True)
-        _log_cmd("wowarena", t0, rows=len(rows), top=top)
-=======
         with tool_context(
             "kpi_arena_rating_distribution",
             params={"top": top},
@@ -359,10 +336,9 @@
                 await itx.followup.send(embed=embed, ephemeral=True)
             else:
                 out = " | ".join([f"{r.get('rating', '?')}:{r.get('teams', '?')}" for r in rows]) if rows else "No data."
-                await itx.followup.send(out, ephemeral=True)
+                await itx.followup.send(wrap_response("Arena rating distribution", out), ephemeral=True)
 
         _log_cmd("wowarena", t0, rows=len(rows), top=top, fmt=format)
->>>>>>> 94abc83b
 
     @app_commands.command(name="wowprof", description="Profession counts ≥ threshold (skill_id, min_value)")
     @app_commands.describe(
@@ -378,13 +354,6 @@
     ):
         t0 = time.time()
         await _send_defer(itx)
-<<<<<<< HEAD
-        n = kpi.kpi_profession_counts(skill_id=skill_id, min_value=min_value)
-        await itx.followup.send(
-            wrap_response(f"Skill {skill_id} ≥ {min_value}", str(n)), ephemeral=True
-        )
-        _log_cmd("wowprof", t0, rows=1, skill_id=skill_id, min_value=min_value)
-=======
         with tool_context(
             "kpi_profession_counts",
             params={"skill_id": skill_id, "min_value": min_value},
@@ -394,16 +363,15 @@
         ) as tlog:
             n = kpi.kpi_profession_counts(skill_id=skill_id, min_value=min_value)
             tlog(rows=1, cache_hit=getattr(kpi, "last_cache_hit", False))
+
         if format:
             data = {"skill_id": skill_id, "min_value": min_value, "count": n}
             await _send_serialized(itx, data, format, "wowprof")
         else:
             await itx.followup.send(
-                f"🛠️ Skill {skill_id} ≥ {min_value}: **{n}** characters",
-                ephemeral=True,
+                wrap_response(f"Skill {skill_id} ≥ {min_value}", str(n)), ephemeral=True
             )
         _log_cmd("wowprof", t0, rows=1, skill_id=skill_id, min_value=min_value, fmt=format)
->>>>>>> 94abc83b
 
     # Register all
     tree.add_command(wowkpi_cmd)
@@ -444,17 +412,7 @@
         if not rows:
             await itx.followup.send("No characters found.", ephemeral=True)
             return
-<<<<<<< HEAD
-        lines = []
-        for r in rows:
-            online = "🟢" if r.get("online") else "⚫"
-            guild = r.get("guild") or "(no guild)"
-            lines.append(f"{online} {r['name']} (Lv {r['level']}) — {guild}")
-        await itx.followup.send(
-            wrap_response("Characters found", "\n".join(lines)), ephemeral=True
-        )
-        _log_cmd("wowfind_char", t0, rows=len(rows), query=name, limit=limit)
-=======
+
         if format:
             await _send_serialized(itx, rows, format, "wowfind_char")
         else:
@@ -463,8 +421,9 @@
                 online = "🟢" if r.get("online") else "⚫"
                 guild = r.get("guild") or "(no guild)"
                 lines.append(f"{online} {r['name']} (Lv {r['level']}) — {guild}")
-            await itx.followup.send("\n".join(lines), ephemeral=True)
+            await itx.followup.send(
+                wrap_response("Characters found", "\n".join(lines)), ephemeral=True
+            )
         _log_cmd("wowfind_char", t0, rows=len(rows), query=name, limit=limit, fmt=format)
->>>>>>> 94abc83b
 
     tree.add_command(wowfind_char)
--- conflicted
+++ resolved
@@ -248,42 +248,6 @@
         _log_cmd("wowah_hot", t0, rows=len(rows), limit=limit, fmt=format)
 
     @app_commands.command(name="wowarena", description="Arena rating distribution (top buckets)")
-<<<<<<< HEAD
-    @app_commands.describe(top="How many rows per bracket (default 20)")
-    async def wowarena(itx: discord.Interaction, top: int = 20):
-        t0 = time.time()
-        await _send_defer(itx)
-
-        rows = kpi.kpi_arena_distribution()
-
-        brackets = {2: "2v2", 3: "3v3", 5: "5v5"}
-        grouped: dict[int, list[dict]] = {b: [] for b in brackets}
-        for r in rows:
-            b = r.get("bracket")
-            if b in grouped:
-                grouped[b].append(r)
-        for lst in grouped.values():
-            lst.sort(key=lambda x: x["rating"], reverse=True)
-
-        def _hist(lst: list[dict]) -> str:
-            if not lst:
-                return "No data"
-            lst = lst[:top]
-            max_n = max(r["teams"] for r in lst) or 1
-            lines = []
-            for r in lst:
-                blocks = max(1, int(r["teams"] / max_n * 10))
-                bar = "▉" * blocks
-                lines.append(f"{r['rating']}: {bar} ({r['teams']})")
-            return "\n".join(lines)
-
-        embed = discord.Embed(title="Arena rating distribution")
-        for b, label in brackets.items():
-            embed.add_field(name=label, value=_hist(grouped[b]), inline=False)
-
-        await itx.followup.send(embed=embed, ephemeral=True)
-        _log_cmd("wowarena", t0, rows=len(rows))
-=======
     @app_commands.describe(top="How many rows (default 20)", format="Optional export format")
     async def wowarena(
         itx: discord.Interaction,
@@ -301,13 +265,52 @@
         ) as tlog:
             rows = kpi.kpi_arena_rating_distribution(limit_rows=top)
             tlog(rows=len(rows), cache_hit=getattr(kpi, "last_cache_hit", False))
+
         if format:
             await _send_serialized(itx, rows, format, "wowarena")
         else:
-            out = " | ".join([f"{r['rating']}:{r['teams']}" for r in rows]) if rows else "No data."
-            await itx.followup.send(out, ephemeral=True)
+            # Try to render a bracketed histogram embed if data includes 'bracket' and 'rating'
+            def _build_embed(rws: list[dict]) -> discord.Embed | None:
+                have_bracket = rws and "bracket" in rws[0]
+                have_rating = rws and "rating" in rws[0]
+                have_teams = rws and "teams" in rws[0]
+                if not (have_bracket and have_rating and have_teams):
+                    return None
+
+                brackets = {2: "2v2", 3: "3v3", 5: "5v5"}
+                grouped: dict[int, list[dict]] = {b: [] for b in brackets}
+                for r in rws:
+                    b = r.get("bracket")
+                    if b in grouped:
+                        grouped[b].append(r)
+                for lst in grouped.values():
+                    lst.sort(key=lambda x: x["rating"], reverse=True)
+
+                def _hist(lst: list[dict]) -> str:
+                    if not lst:
+                        return "No data"
+                    sub = lst[:top]
+                    max_n = max((r["teams"] for r in sub), default=1) or 1
+                    lines = []
+                    for r in sub:
+                        blocks = max(1, int(r["teams"] / max_n * 10))
+                        bar = "▉" * blocks
+                        lines.append(f"{r['rating']}: {bar} ({r['teams']})")
+                    return "\n".join(lines)
+
+                embed = discord.Embed(title="Arena rating distribution")
+                for b, label in brackets.items():
+                    embed.add_field(name=label, value=_hist(grouped[b]), inline=False)
+                return embed
+
+            embed = _build_embed(rows)
+            if embed:
+                await itx.followup.send(embed=embed, ephemeral=True)
+            else:
+                out = " | ".join([f"{r.get('rating', '?')}:{r.get('teams', '?')}" for r in rows]) if rows else "No data."
+                await itx.followup.send(out, ephemeral=True)
+
         _log_cmd("wowarena", t0, rows=len(rows), top=top, fmt=format)
->>>>>>> 49fe1506
 
     @app_commands.command(name="wowprof", description="Profession counts ≥ threshold (skill_id, min_value)")
     @app_commands.describe(

--- conflicted
+++ resolved
@@ -12,12 +12,8 @@
     "PyPDF2>=3.0.1",
     "PyMySQL>=1.1.0",
     "cryptography>=41.0.0",
-<<<<<<< HEAD
+    "aiomysql>=0.2.0",
 ]
 
 [tool.pytest.ini_options]
-pythonpath = "."
-=======
-    "aiomysql>=0.2.0",
-]
->>>>>>> 94abc83b
+pythonpath = "."